{
  "exclude": {
    "files": "go.sum",
    "lines": null
  },
<<<<<<< HEAD
  "generated_at": "2021-11-09T20:01:40Z",
=======
  "generated_at": "2021-10-13T19:12:06Z",
>>>>>>> 29c28f7f
  "plugins_used": [
    {
      "name": "AWSKeyDetector"
    },
    {
      "name": "ArtifactoryDetector"
    },
    {
      "base64_limit": 4.5,
      "name": "Base64HighEntropyString"
    },
    {
      "name": "BasicAuthDetector"
    },
    {
      "name": "CloudantDetector"
    },
    {
      "hex_limit": 3,
      "name": "HexHighEntropyString"
    },
    {
      "name": "IbmCloudIamDetector"
    },
    {
      "name": "IbmCosHmacDetector"
    },
    {
      "name": "JwtTokenDetector"
    },
    {
      "keyword_exclude": null,
      "name": "KeywordDetector"
    },
    {
      "name": "MailchimpDetector"
    },
    {
      "name": "PrivateKeyDetector"
    },
    {
      "name": "SlackDetector"
    },
    {
      "name": "SoftlayerDetector"
    },
    {
      "name": "StripeDetector"
    },
    {
      "name": "TwilioKeyDetector"
    }
  ],
  "results": {
    "docs/openapi.yaml": [
      {
        "hashed_secret": "f9fdc64928c96c7ad56bf7da557f70345d83a6ed",
        "is_verified": false,
<<<<<<< HEAD
        "line_number": 1609,
=======
        "line_number": 1596,
>>>>>>> 29c28f7f
        "type": "Base64 High Entropy String"
      }
    ],
    "main.go": [
      {
        "hashed_secret": "5baa61e4c9b93f3f0682250b6cf8331b7ee68fd8",
        "is_verified": false,
        "line_number": 31,
        "type": "Basic Auth Credentials"
      }
    ]
  },
  "version": "0.13.1",
  "word_list": {
    "file": null,
    "hash": null
  }
}<|MERGE_RESOLUTION|>--- conflicted
+++ resolved
@@ -3,11 +3,7 @@
     "files": "go.sum",
     "lines": null
   },
-<<<<<<< HEAD
-  "generated_at": "2021-11-09T20:01:40Z",
-=======
-  "generated_at": "2021-10-13T19:12:06Z",
->>>>>>> 29c28f7f
+  "generated_at": "2021-11-09T20:08:18Z",
   "plugins_used": [
     {
       "name": "AWSKeyDetector"
@@ -66,11 +62,7 @@
       {
         "hashed_secret": "f9fdc64928c96c7ad56bf7da557f70345d83a6ed",
         "is_verified": false,
-<<<<<<< HEAD
-        "line_number": 1609,
-=======
-        "line_number": 1596,
->>>>>>> 29c28f7f
+        "line_number": 1615,
         "type": "Base64 High Entropy String"
       }
     ],
