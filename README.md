# Arborist

Arborist a role-based access control (RBAC) policy engine, designed for use with
the [Gen3 stack](https://gen3.org/). Arborist tracks resources requiring access
control, along with actions which users may perform to operate on these
resources, and roles, which aggregate permissions to perform one or more
actions. Finally, policies tie together a set of resources with a set of roles;
when granted to a user, a policy grants authorization to act as one of the roles
over one of the resources. Resources are arranged hierarchically like a
filesystem, and access to one resource implies access to its subresources.

For example, a simple policy might grant a role `metadata-submitter` on the
resource `/projects/project-abc`. Now users which are granted this policy can
perform the actions that being a `metadata-submitter` entails, for all resources
under `project-abc`.

In the Gen3 stack, arborist is integrated closely with fence. Fence acts as the
central identify provider, issuing user tokens (in the form of JWTs) containing
the list of policies in the arborist model which are granted to that user. Other
microservices needing to check user authorization to operate on a resource can
statelessly verify the user's authorization, making a request to arborist with
the user's JWT and receiving a response for the authorization decision.

## Setup

### Quickstart

You will need these:

- [Go](https://golang.org/dl/)
- [PostgreSQL](https://www.postgresql.org/download/)

```bash
go get -u github.com/uc-cdis/arborist
make
export PGDATABASE=arborist_test PGUSER=username PGHOST=localhost PGPORT=5432 PGSSLMODE=disable
# export any other PG variables as necessary
createdb
./migrations/latest
# example command to run the server (see also `--help`):
./bin/arborist --port 8080 --jwks https://dev.planx-pla.net/user/well-known/.jwks
```

### Building From GitHub

Clone/Build/Install all-in-one command:

```bash
go get -u github.com/uc-cdis/arborist
```

The cloned source code can be found under `$GOPATH`, usually `~/go/` if not set.
In the source folder, you can run `go install` to rebuild the project. The
executable can be found under `$GOPATH/bin/`, which you may want to add to your
`$PATH` if not done yet.

### Building From Source

If you have already checked out the repository locally, you can build the
executable from there directly, which will include any local changes during
development.

Running `make` will build the code:
```bash
make
```

Be aware that the source code must have been
[cloned correctly](https://github.com/golang/go/wiki/GitHubCodeLayout) into
`$GOPATH`, see also the previous section. `go build` will not work correctly if
you cloned the repository outside of the location that `go` expects. One option
to work around this, if you prefer to work with the code elsewhere in the
filesystem, is to create a symlink from the desired location to wherever the
repository lives under `$GOPATH`.

## Overview, Terminology, and Definitions

We will start from the lowest-level definitions, and work upwards.

- *Action:* a method (identified by a string) on a service (also identified by
  string) and generally correspond directly to an endpoint or simple operation
  done through the given service. An example might be something like this:
```
{
    "service": "fence",
    "method": "presigned-url-download",
}
```
- *Permission:* a combination of an action, and some optional constraints
  (key-value pairs which restrict the context of the action).
- *Role:* collections of permissions. Roles are uniquely identified by an ID
  field.
- *Resources* are anything that should be access-controlled, organized like
  directories of a filesystem. Resources are uniquely identifiable by their full
  path. Resources can have "child" resources (subdirectories, or
  sub-subdirectories etc., in the filesystem model), where access to one
  resource implies access to all the resources below it. A resource might be,
  for example, an entire project in a data commons, like
  `/projects/project-abc`.

<<<<<<< HEAD
=======
## Setup

### Building From GitHub

Clone/Build/Install all-in-one command:

```bash
go get -u github.com/uc-cdis/arborist
```

The cloned source code can be found under `$GOPATH`, usually `~/go/` if not set.
In the source folder, you can run `go install` to rebuild the project. The
executable can be found under `$GOPATH/bin/`, which you may want to add to your
`$PATH` if not done yet.


### Building From Source

If you have already checked out the repository locally, you can build the
executable from there directly, which will include any local changes during
development.

Build the go code with this command, run from the root directory:
```bash
go build -o bin/arborist
```

Be aware that the source code must have been
[cloned correctly](https://github.com/golang/go/wiki/GitHubCodeLayout) into
`$GOPATH`, see also the previous section. `go build` will not work correctly if
you cloned the repository outside of the location that `go` expects. One option
to work around this, if you prefer to work with the code elsewhere in the
filesystem, is to create a symlink from the desired location to wherever the
repository lives under `$GOPATH`.

### Building and Running a Docker Image

Build the docker image for arborist:
```bash
# Run from root directory
docker build -t arborist .
```

Run the docker image:
```bash
docker run -p 8080:8080 arborist --port 8080
```
(This command exposes arborist on port 8080 in the docker image, and maps port
8080 from the docker image onto 8080 on the host machine.)

>>>>>>> 2be30c10
## Development

### Tests

Run all the tests:
```bash
go test ./...
```<|MERGE_RESOLUTION|>--- conflicted
+++ resolved
@@ -98,8 +98,6 @@
   for example, an entire project in a data commons, like
   `/projects/project-abc`.
 
-<<<<<<< HEAD
-=======
 ## Setup
 
 ### Building From GitHub
@@ -150,7 +148,6 @@
 (This command exposes arborist on port 8080 in the docker image, and maps port
 8080 from the docker image onto 8080 on the host machine.)
 
->>>>>>> 2be30c10
 ## Development
 
 ### Tests
