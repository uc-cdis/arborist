package arborist

import (
	"encoding/json"
	"fmt"
	"strings"

	"github.com/jmoiron/sqlx"
	"github.com/lib/pq"
)

// A note on the fields here: either the resource must have been created
// through the subresources field of a parent resource, in which case the path
// is formed from the parent path joined with this resource's name, or with an
// explicit full path here.

type ResourceIn struct {
	Name         string       `json:"name"`
	Path         string       `json:"path"`
	Description  string       `json:"description"`
	Subresources []ResourceIn `json:"subresources"`
}

type ResourceOut struct {
	Name         string   `json:"name"`
	Path         string   `json:"path"`
	Tag          string   `json:"tag"`
	Description  string   `json:"description"`
	Subresources []string `json:"subresources"`
}

// NOTE: the resource unmarshalling, because the resources can be specified
// with either the name + endpoint path, or the full path in the JSON input, is
// not able to validate all cases precisely. The unmarshalling will pass as
// long as either the name or the path is provided, which may require
// additional validation where this is called.
func (resource *ResourceIn) UnmarshalJSON(data []byte) error {
	fields := make(map[string]interface{})
	err := json.Unmarshal(data, &fields)
	if err != nil {
		return err
	}

	// delete fields which should be ignored in user input
	delete(fields, "tag")

	optionalFieldsPath := map[string]struct{}{
		"name":         struct{}{},
		"tag":          struct{}{},
		"description":  struct{}{},
		"subresources": struct{}{},
	}
	errPath := validateJSON("resource", resource, fields, optionalFieldsPath)
	optionalFieldsName := map[string]struct{}{
		"path":         struct{}{},
		"tag":          struct{}{},
		"description":  struct{}{},
		"subresources": struct{}{},
	}
	errName := validateJSON("resource", resource, fields, optionalFieldsName)
	if errPath != nil && errName != nil {
		return errPath
	}

	// Trick to use `json.Unmarshal` inside here, making a type alias which we
	// cast the Resource to.
	type loader ResourceIn
	err = json.Unmarshal(data, (*loader)(resource))
	if err != nil {
		return err
	}

	if resource.Subresources == nil {
		resource.Subresources = []ResourceIn{}
	}

	return nil
}

// ResourceFromQuery is used for reading resources out of the database.
//
// The `description` field uses `*string` to represent nullability.
type ResourceFromQuery struct {
	ID           int64          `db:"id"`
	Name         string         `db:"name"`
	Tag          string         `db:"tag"`
	Description  *string        `db:"description"`
	Path         string         `db:"path"`
	Subresources pq.StringArray `db:"subresources"`
}

// standardize takes a resource returned from a query and turns it into the
// standard form.
func (resourceFromQuery *ResourceFromQuery) standardize() ResourceOut {
	subresources := []string{}
	for _, subresource := range resourceFromQuery.Subresources {
		subresources = append(subresources, formatDbPath(subresource))
	}
	resource := ResourceOut{
		Name:         resourceFromQuery.Name,
		Path:         formatDbPath(resourceFromQuery.Path),
		Tag:          resourceFromQuery.Tag,
		Subresources: subresources,
	}
	if resourceFromQuery.Description != nil {
		resource.Description = *resourceFromQuery.Description
	}
	return resource
}

// formatPathForDb takes a path from a resource in the database and transforms
// it to the front-end version of the resource path. Inverse of `formatDbPath`.
//
//     formatDbPath("/a/b/c") == "root.a.b.c"
func formatPathForDb(path string) string {
	return "root" + strings.Replace(path, "/", ".", -1)
}

// formatDbPath takes a path from a resource in the database and transforms it
// to the front-end version of the resource path. Inverse of `formatPathForDb`.
//
//     formatDbPath("root.a.b.c") == "/a/b/c"
func formatDbPath(path string) string {
	return strings.Replace(strings.TrimPrefix(path, "root"), ".", "/", -1)
}

// resourceWithPath looks up a resource matching the given path. The database
// schema guarantees such a resource to be unique. Any error returned is
// because of internal database failure.
func resourceWithPath(db *sqlx.DB, path string) (*ResourceFromQuery, error) {
	path = formatPathForDb(path)
	resources := []ResourceFromQuery{}
	stmt := `
		SELECT
			parent.id,
			parent.name,
			parent.path,
			parent.tag,
			parent.description,
			array(
				SELECT child.path
				FROM resource AS child
				WHERE child.path ~ (
					CAST ((ltree2text(parent.path) || '.*{1}') AS lquery)
				)
			) AS subresources
		FROM resource AS parent
		WHERE parent.path = text2ltree(CAST ($1 AS TEXT))
		GROUP BY parent.id
		LIMIT 1
	`
	err := db.Select(&resources, stmt, path)
	if len(resources) == 0 {
		// not found
		return nil, nil
	}
	if err != nil {
		// query broken
		return nil, err
	}
	resource := resources[0]
	return &resource, nil
}

// resourceWithPath looks up a resource matching the given path. The database
// schema guarantees such a resource to be unique. Any error returned is
// because of internal database failure.
func resourceWithTag(db *sqlx.DB, tag string) (*ResourceFromQuery, error) {
	resources := []ResourceFromQuery{}
	stmt := `
		SELECT
			parent.id,
			parent.name,
			parent.path,
			parent.tag,
			parent.description,
			array(
				SELECT child.path
				FROM resource AS child
				WHERE child.path ~ (
					CAST ((ltree2text(parent.path) || '.*{1}') AS lquery)
				)
			) AS subresources
		FROM resource AS parent
		WHERE parent.tag = $1
		GROUP BY parent.id
		LIMIT 1
	`
	err := db.Select(&resources, stmt, tag)
	if len(resources) == 0 {
		return nil, nil
	}
	if err != nil {
		return nil, err
	}
	resource := resources[0]
	return &resource, nil
}

func listResourcesFromDb(db *sqlx.DB) ([]ResourceFromQuery, error) {
	stmt := `
		SELECT
			parent.id,
			parent.name,
			parent.path,
			parent.description,
			array(
				SELECT child.path
				FROM resource AS child
				WHERE child.path ~ (
					CAST ((ltree2text(parent.path) || '.*{1}') AS lquery)
				)
			) AS subresources
		FROM resource AS parent
		WHERE parent.name != 'root'
		GROUP BY parent.id
	`
	var resources []ResourceFromQuery
	err := db.Select(&resources, stmt)
	if err != nil {
		return nil, err
	}
	return resources, nil
}

<<<<<<< HEAD
func (resource *Resource) createInDb(db *sqlx.DB) (*ResourceFromQuery, *ErrorResponse) {
=======
func (resource *ResourceIn) createInDb(db *sqlx.DB) *ErrorResponse {
>>>>>>> 0bdfb46d
	tx, err := db.Beginx()
	if err != nil {
		msg := fmt.Sprintf("couldn't open database transaction: %s", err.Error())
		return nil, newErrorResponse(msg, 500, &err)
	}

	var resourceFromQuery ResourceFromQuery
	// arborist uses `/` for path separator; ltree in postgres uses `.`
	// -1 means replace everything
	path := strings.Replace(resource.Path, "/", ".", -1)
	path = "root" + path
	if resource.Name == "" {
		segments := strings.Split(path, ".")
		resource.Name = segments[len(segments)-1]
	}
	stmt := "INSERT INTO resource(path, description) VALUES ($1, $2) RETURNING *"
	row := tx.QueryRowx(stmt, path, resource.Description)
	err = row.StructScan(&resourceFromQuery)
	if err != nil {
		fmt.Println(err)
		// should add more checking here to guarantee the correct error
		_ = tx.Rollback()
		// this should only fail because the resource was not unique. return error
		// accordingly
		msg := fmt.Sprintf("failed to insert resource: resource with this path already exists: `%s`", resource.Path)
<<<<<<< HEAD
		return nil, newErrorResponse(msg, 409, &err)
=======
		return newErrorResponse(msg, 409, &err)
>>>>>>> 0bdfb46d
	}

	err = tx.Commit()
	if err != nil {
		_ = tx.Rollback()
		// TODO: more specific error handling (make sure resource really is
		// invalid)

		// assume that this error is because the resource failed validation on
		// database side, because of missing parent or similar; return 400.
		errMsg := strings.TrimPrefix(err.Error(), "pq: ")
		msg := fmt.Sprintf("couldn't create resource: %s", errMsg)
		return nil, newErrorResponse(msg, 400, &err)
	}

<<<<<<< HEAD
	return &resourceFromQuery, nil
=======
	// recursively create subresources
	// TODO (rudyardrichter, 2019-04-09): optimize (could be non-recursive)
	for _, subresource := range resource.Subresources {
		// fill out subresource paths based on the current name
		if subresource.Path == "" {
			subresource.Path = resource.Path + "/" + subresource.Name
		}
		errResponse := subresource.createInDb(db)
		if errResponse != nil {
			return errResponse
		}
	}

	return nil
>>>>>>> 0bdfb46d
}

func (resource *ResourceIn) deleteInDb(db *sqlx.DB) *ErrorResponse {
	if resource.Path == "" {
		msg := "resource missing required field `path`"
		return newErrorResponse(msg, 400, nil)
	}
	stmt := "DELETE FROM resource WHERE path = $1"
	_, err := db.Exec(stmt, formatPathForDb(resource.Path))
	if err != nil {
		// TODO: verify correct error
		msg := fmt.Sprintf("failed to delete resource: resource does not exist: `%s", resource.Path)
		return newErrorResponse(msg, 404, nil)
	}
	return nil
}<|MERGE_RESOLUTION|>--- conflicted
+++ resolved
@@ -223,18 +223,25 @@
 	return resources, nil
 }
 
-<<<<<<< HEAD
-func (resource *Resource) createInDb(db *sqlx.DB) (*ResourceFromQuery, *ErrorResponse) {
-=======
-func (resource *ResourceIn) createInDb(db *sqlx.DB) *ErrorResponse {
->>>>>>> 0bdfb46d
+func (resource *ResourceIn) createInDb(db *sqlx.DB) (*ResourceFromQuery, *ErrorResponse) {
+	errResponse := resource.createRecursively(db)
+	if errResponse != nil {
+		return nil, errResponse
+	}
+	resourceFromQuery, err := resourceWithPath(db, resource.Path)
+	if err != nil {
+		return nil, newErrorResponse(err.Error(), 500, &err)
+	}
+	return resourceFromQuery, nil
+}
+
+func (resource *ResourceIn) createRecursively(db *sqlx.DB) *ErrorResponse {
 	tx, err := db.Beginx()
 	if err != nil {
 		msg := fmt.Sprintf("couldn't open database transaction: %s", err.Error())
-		return nil, newErrorResponse(msg, 500, &err)
-	}
-
-	var resourceFromQuery ResourceFromQuery
+		return newErrorResponse(msg, 500, &err)
+	}
+
 	// arborist uses `/` for path separator; ltree in postgres uses `.`
 	// -1 means replace everything
 	path := strings.Replace(resource.Path, "/", ".", -1)
@@ -243,9 +250,8 @@
 		segments := strings.Split(path, ".")
 		resource.Name = segments[len(segments)-1]
 	}
-	stmt := "INSERT INTO resource(path, description) VALUES ($1, $2) RETURNING *"
-	row := tx.QueryRowx(stmt, path, resource.Description)
-	err = row.StructScan(&resourceFromQuery)
+	stmt := "INSERT INTO resource(path, description) VALUES ($1, $2)"
+	_, err = tx.Exec(stmt, path, resource.Description)
 	if err != nil {
 		fmt.Println(err)
 		// should add more checking here to guarantee the correct error
@@ -253,11 +259,7 @@
 		// this should only fail because the resource was not unique. return error
 		// accordingly
 		msg := fmt.Sprintf("failed to insert resource: resource with this path already exists: `%s`", resource.Path)
-<<<<<<< HEAD
-		return nil, newErrorResponse(msg, 409, &err)
-=======
 		return newErrorResponse(msg, 409, &err)
->>>>>>> 0bdfb46d
 	}
 
 	err = tx.Commit()
@@ -270,27 +272,21 @@
 		// database side, because of missing parent or similar; return 400.
 		errMsg := strings.TrimPrefix(err.Error(), "pq: ")
 		msg := fmt.Sprintf("couldn't create resource: %s", errMsg)
-		return nil, newErrorResponse(msg, 400, &err)
-	}
-
-<<<<<<< HEAD
-	return &resourceFromQuery, nil
-=======
+		return newErrorResponse(msg, 400, &err)
+	}
+
 	// recursively create subresources
 	// TODO (rudyardrichter, 2019-04-09): optimize (could be non-recursive)
 	for _, subresource := range resource.Subresources {
 		// fill out subresource paths based on the current name
-		if subresource.Path == "" {
-			subresource.Path = resource.Path + "/" + subresource.Name
-		}
-		errResponse := subresource.createInDb(db)
+		subresource.Path = resource.Path + "/" + subresource.Name
+		errResponse := subresource.createRecursively(db)
 		if errResponse != nil {
 			return errResponse
 		}
 	}
 
 	return nil
->>>>>>> 0bdfb46d
 }
 
 func (resource *ResourceIn) deleteInDb(db *sqlx.DB) *ErrorResponse {
