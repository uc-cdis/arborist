package arborist_test

import (
	"bytes"
	"crypto/rand"
	"crypto/rsa"
	"encoding/json"
	"fmt"
	"io"
	"log"
	"net/http"
	"net/http/httptest"
	"net/url"
	"os"
	"strings"
	"testing"
	"time"

	"github.com/jmoiron/sqlx"
	"github.com/stretchr/testify/assert"
	"gopkg.in/square/go-jose.v2"
	"gopkg.in/square/go-jose.v2/jwt"

	"github.com/uc-cdis/arborist/arborist"
)

// For testing we use a mock JWT decoder which will always just return all the
// claims without trying to make HTTP calls or validating the token. The test
// server is set up using this mock JWT app to skip validation.
type mockJWTApp struct {
}

// Decode lets us use this mock JWT decoder for testing. It does zero validation
// of any tokens it receives, and just returns the decoded claims.
func (jwtApp *mockJWTApp) Decode(token string) (*map[string]interface{}, error) {
	decodedToken, err := jwt.ParseSigned(token)
	if err != nil {
		return nil, err
	}
	result := make(map[string]interface{})
	err = decodedToken.UnsafeClaimsWithoutVerification(&result)
	if err != nil {
		return nil, err
	}
	return &result, nil
}

// TestJWT is a utility for making fake JWTs suitable for testing.
//
// Example:
//
//     token := TestJWT{username: username}
//     body := []byte(fmt.Sprintf(`{"user": {"token": "%s"}}`, token.Encode()))
//     req := newRequest("POST", "/auth/resources", bytes.NewBuffer(body))
//
type TestJWT struct {
	username string
	clientID string
	policies []string
	exp      int64
}

// Encode takes the information in the TestJWT and creates a string of an
// encoded JWT containing some basic claims, and whatever information was
// provided in the TestJWT.
//
// To generate a signed JWT, we make up a random RSA key to sign the token ...
// and then throw away the key, because the server's mock JWT app (see above)
// doesn't care about the validation anyways.
func (testJWT *TestJWT) Encode() string {
	// Make a new, random RSA key just to sign this JWT.
	key, err := rsa.GenerateKey(rand.Reader, 1024)
	if err != nil {
		panic(err)
	}
	signer, err := jose.NewSigner(jose.SigningKey{Algorithm: jose.RS256, Key: key}, nil)
	if err != nil {
		panic(err)
	}
	exp := testJWT.exp
	if exp == 0 {
		exp = time.Now().Unix() + 10000
	}
	var payload []byte
	if testJWT.policies == nil || len(testJWT.policies) == 0 {
		payload = []byte(fmt.Sprintf(
			`{
				"aud": ["openid"],
				"exp": %d,
				"sub": "0",
				"context": {
					"user": {
						"name": "%s"
					}
				},
				"azp": "%s"
			}`,
			exp,
			testJWT.username,
			testJWT.clientID,
		))
	} else {
		policies := fmt.Sprintf(`["%s"]`, strings.Join(testJWT.policies, `", "`))
		payload = []byte(fmt.Sprintf(
			`{
				"aud": ["openid"],
				"exp": %d,
				"sub": "0",
				"context": {
					"user": {
						"name": "%s",
						"policies": %s
					}
				},
				"azp": "%s"
			}`,
			time.Now().Unix()+10000,
			testJWT.username,
			policies,
			testJWT.clientID,
		))
	}
	jws, err := signer.Sign(payload)
	if err != nil {
		panic(err)
	}
	result, err := jws.CompactSerialize()
	if err != nil {
		panic(err)
	}
	return result
}

func TestServer(t *testing.T) {
	logBuffer := bytes.NewBuffer([]byte{})
	logFlags := log.Ldate | log.Ltime | log.Llongfile
	logger := log.New(logBuffer, "", logFlags)

	jwtApp := &mockJWTApp{}

	dbUrl := os.Getenv("ARBORIST_TEST_DB")
	// if dbUrl is empty, should default to postgres environment
	if dbUrl == "" {
		fmt.Print("using postgres environment variables for test database\n")
	} else {
		fmt.Printf("using %s for test database\n", dbUrl)
	}
	db, err := sqlx.Open("postgres", dbUrl)
	if err != nil {
		t.Fatal(err)
	}
	server, err := arborist.
		NewServer().
		WithLogger(logger).
		WithJWTApp(jwtApp).
		WithDB(db).
		Init()
	if err != nil {
		t.Fatal(err)
	}
	handler := server.MakeRouter(logBuffer)

	// some test data to work with
	resourcePath := "/example"
	resourceBody := []byte(fmt.Sprintf(`{"path": "%s"}`, resourcePath))
	serviceName := "zxcv"
	roleName := "hjkl"
	permissionName := "qwer"
	methodName := permissionName
	policyName := "asdf"
	roleBody := []byte(fmt.Sprintf(
		`{
			"id": "%s",
			"permissions": [
				{"id": "%s", "action": {"service": "%s", "method": "%s"}}
			]
		}`,
		roleName,
		permissionName,
		serviceName,
		methodName,
	))
	policyBody := []byte(fmt.Sprintf(
		`{
			"id": "%s",
			"resource_paths": ["%s"],
			"role_ids": ["%s"]
		}`,
		policyName,
		resourcePath,
		roleName,
	))
	username := "wasd"
	userBody := []byte(fmt.Sprintf(
		`{
			"name": "%s"
		}`,
		username,
	))
	clientID := "qazwsx"
	clientBody := []byte(fmt.Sprintf(
		`{
			"clientID": "%s"
		}`,
		clientID,
	))

	// httpError is a utility function which writes some useful output after an error.
	httpError := func(t *testing.T, w *httptest.ResponseRecorder, msg string) {
		t.Errorf("%s; got status %d, response: %s", msg, w.Code, w.Body.String())
		fmt.Println("test errored, dumping logs")
		fmt.Println("logs start")
		_, err = logBuffer.WriteTo(os.Stdout)
		fmt.Println("logs end")
		if err != nil {
			t.Fatal(err)
		}
	}

	// request is a utility function which wraps creating new http requests so
	// we can ignore the errors wherever this is called.
	newRequest := func(method string, url string, body io.Reader) *http.Request {
		req, err := http.NewRequest(method, url, body)
		if err != nil {
			t.Fatal(err)
		}
		return req
	}

	createUserBytes := func(t *testing.T, body []byte) {
		w := httptest.NewRecorder()
		req := newRequest("POST", "/user", bytes.NewBuffer(body))
		handler.ServeHTTP(w, req)
		if w.Code != http.StatusCreated {
			httpError(t, w, "couldn't create user")
		}
		result := struct {
			Created struct {
				Name string `json:"name"`
			} `json:"created"`
		}{}
		err = json.Unmarshal(w.Body.Bytes(), &result)
		if err != nil {
			httpError(t, w, "couldn't read response from user creation")
		}
	}

	createClientBytes := func(t *testing.T, body []byte) {
		w := httptest.NewRecorder()
		req := newRequest("POST", "/client", bytes.NewBuffer(body))
		handler.ServeHTTP(w, req)
		if w.Code != http.StatusCreated {
			httpError(t, w, "couldn't create client")
		}
		result := struct {
			Created struct {
				Name string `json:"name"`
			} `json:"created"`
		}{}
		err = json.Unmarshal(w.Body.Bytes(), &result)
		if err != nil {
			httpError(t, w, "couldn't read response from client creation")
		}
	}

	createResourceBytes := func(t *testing.T, body []byte) {
		w := httptest.NewRecorder()
		req := newRequest("POST", "/resource", bytes.NewBuffer(body))
		handler.ServeHTTP(w, req)
		if w.Code != http.StatusCreated {
			httpError(t, w, "couldn't create resource")
		}
		result := struct {
			Created struct {
				Path string `json:"path"`
			} `json:"created"`
		}{}
		err = json.Unmarshal(w.Body.Bytes(), &result)
		if err != nil {
			httpError(t, w, "couldn't read response from resource creation")
		}
	}

	createRoleBytes := func(t *testing.T, body []byte) {
		w := httptest.NewRecorder()
		req := newRequest("POST", "/role", bytes.NewBuffer(body))
		handler.ServeHTTP(w, req)
		if w.Code != http.StatusCreated {
			httpError(t, w, "couldn't create role")
		}
	}

	createPolicyBytes := func(t *testing.T, body []byte) {
		w := httptest.NewRecorder()
		req := newRequest("POST", "/policy", bytes.NewBuffer(body))
		handler.ServeHTTP(w, req)
		if w.Code != http.StatusCreated {
			httpError(t, w, "couldn't create policy")
		}
		result := struct {
			_ interface{} `json:"created"`
		}{}
		err = json.Unmarshal(w.Body.Bytes(), &result)
		if err != nil {
			httpError(t, w, "couldn't read response from policy creation")
		}
	}

	resourcePathA := resourcePath + "/A"
	resourcePathB := resourcePath + "/B"

	setupTestPolicy := func(t *testing.T) {
		createResourceBytes(t, []byte(fmt.Sprintf(`{"path": "%s"}`, resourcePath)))
		createResourceBytes(t, []byte(fmt.Sprintf(`{"path": "%s"}`, resourcePathA)))
		createResourceBytes(t, []byte(fmt.Sprintf(`{"path": "%s"}`, resourcePathB)))
		createRoleBytes(
			t,
			[]byte(fmt.Sprintf(
				`{
					"id": "%s",
					"permissions": [
						{"id": "%s", "action": {"service": "%s", "method": "%s"}}
					]
				}`,
				roleName,
				permissionName,
				serviceName,
				methodName,
			)),
		)
		policyBody := []byte(fmt.Sprintf(
			`{
				"id": "%s",
				"resource_paths": ["%s"],
				"role_ids": ["%s"]
			}`,
			policyName,
			resourcePath,
			roleName,
		))
		createPolicyBytes(t, policyBody)
	}

	grantUserPolicy := func(t *testing.T, username string, policyName string) {
		w := httptest.NewRecorder()
		url := fmt.Sprintf("/user/%s/policy", username)
		req := newRequest(
			"POST",
			url,
			bytes.NewBuffer([]byte(fmt.Sprintf(`{"policy": "%s"}`, policyName))),
		)
		handler.ServeHTTP(w, req)
		if w.Code != http.StatusNoContent {
			httpError(t, w, "couldn't grant policy to user")
		}
	}

	grantClientPolicy := func(t *testing.T, clientID string, policyName string) {
		w := httptest.NewRecorder()
		url := fmt.Sprintf("/client/%s/policy", clientID)
		req := newRequest(
			"POST",
			url,
			bytes.NewBuffer([]byte(fmt.Sprintf(`{"policy": "%s"}`, policyName))),
		)
		handler.ServeHTTP(w, req)
		if w.Code != http.StatusNoContent {
			httpError(t, w, "couldn't grant policy to client")
		}
	}

	/*
		addUserToGroup := func(t *testing.T, username string, groupName string) {
			w := httptest.NewRecorder()
			url := fmt.Sprintf("/group/%s/user", groupName)
			req := newRequest(
				"POST",
				url,
				bytes.NewBuffer([]byte(fmt.Sprintf(`{"name": "%s"}`, username))),
			)
			handler.ServeHTTP(w, req)
			if w.Code != http.StatusNoContent {
				httpError(t, w, "couldn't add user to group")
			}
		}
	*/

	grantGroupPolicy := func(t *testing.T, groupName string, policyName string) {
		w := httptest.NewRecorder()
		url := fmt.Sprintf("/group/%s/policy", groupName)
		req := newRequest(
			"POST",
			url,
			bytes.NewBuffer([]byte(fmt.Sprintf(`{"policy": "%s"}`, policyName))),
		)
		handler.ServeHTTP(w, req)
		if w.Code != http.StatusNoContent {
			httpError(t, w, "couldn't grant policy to group")
		}
	}

	deleteEverything := func() {
		_ = db.MustExec("DELETE FROM policy_role")
		_ = db.MustExec("DELETE FROM policy_resource")
		_ = db.MustExec("DELETE FROM permission")
		_ = db.MustExec("DELETE FROM resource")
		_ = db.MustExec("DELETE FROM role")
		_ = db.MustExec("DELETE FROM usr_grp")
		_ = db.MustExec("DELETE FROM usr_policy")
		_ = db.MustExec("DELETE FROM client_policy")
		_ = db.MustExec("DELETE FROM grp_policy")
		_ = db.MustExec("DELETE FROM policy")
		_ = db.MustExec("DELETE FROM usr")
		_ = db.MustExec("DELETE FROM client")
		deleteGroups := fmt.Sprintf(
			"DELETE FROM grp WHERE (name != '%s' AND name != '%s')",
			arborist.AnonymousGroup,
			arborist.LoggedInGroup,
		)
		_ = db.MustExec(deleteGroups)
		_ = db.MustExec("DELETE FROM usr")
	}

	// testSetup should be used for any setup or teardown that should go in all
	// the tests. Use like this:
	//
	//     tearDown := testSetup(t)
	//     ...
	//     tearDown(t)
	//
	// `testSetup(t)` returns the teardown function, which when passed to defer
	// will run the teardown code at the end of the function.
	testSetup := func(t *testing.T) func(t *testing.T) {
		// ADD TEST SETUP HERE

		tearDown := func(t *testing.T) {
			// ADD TEST TEARDOWN HERE

			// wipe the database
			deleteEverything()

			// clear the logs currently stored in the buffer
			logBuffer.Reset()
		}

		return tearDown
	}

	// NOTE:
	//   - Every `t.Run` at this level should be completely isolated from the
	//     others, and clean up after itself.
	//   - Within the `t.Run` calls at this level, it's OK to have sequential
	//     tests that depend on results from the previous ones within that run.
	//     However, be careful not to shoot yourself in the foot.

	t.Run("HealthCheck", func(t *testing.T) {
		tearDown := testSetup(t)

		w := httptest.NewRecorder()
		req := newRequest("GET", "/health", nil)
		handler.ServeHTTP(w, req)
		if w.Code != http.StatusOK {
			httpError(t, w, "health check failed")
		}

		tearDown(t)
	})

	t.Run("NotFound", func(t *testing.T) {
		w := httptest.NewRecorder()
		req := newRequest("GET", "/bogus/url", nil)
		handler.ServeHTTP(w, req)
		if w.Code != http.StatusNotFound {
			httpError(t, w, "didn't get 404 for nonexistent URL")
		}
		result := struct {
			Error struct {
				Message string `json:"message"`
				Code    int    `json:"code"`
			} `json:"error"`
		}{}
		err = json.Unmarshal(w.Body.Bytes(), &result)
		if err != nil {
			httpError(t, w, "couldn't read response from 404 handler")
		}
		assert.Equal(t, 404, result.Error.Code, "unexpected response for 404")
	})

	t.Run("Resource", func(t *testing.T) {
		tearDown := testSetup(t)

		t.Run("ListEmpty", func(t *testing.T) {
			w := httptest.NewRecorder()
			req := newRequest("GET", "/resource", nil)
			handler.ServeHTTP(w, req)
			if w.Code != http.StatusOK {
				httpError(t, w, "can't list resources")
			}
			result := struct {
				Resources []interface{} `json:"resources"`
			}{}
			err = json.Unmarshal(w.Body.Bytes(), &result)
			if err != nil {
				httpError(t, w, "couldn't read response from resources list")
			}
			msg := fmt.Sprintf("got response body: %s", w.Body.String())
			assert.Equal(t, []interface{}{}, result.Resources, msg)
		})

		t.Run("CreateWithError", func(t *testing.T) {
			t.Run("UnexpectedField", func(t *testing.T) {
				w := httptest.NewRecorder()
				// missing required field
				body := []byte(`{"path": "/a", "barrnt": "unexpected"}`)
				req := newRequest("POST", "/resource", bytes.NewBuffer(body))
				handler.ServeHTTP(w, req)
				if w.Code != http.StatusBadRequest {
					httpError(t, w, "resource creation didn't fail as expected")
				}
			})

			t.Run("InvalidPath", func(t *testing.T) {
				w := httptest.NewRecorder()
				// missing required field
				body := []byte(`{"path": "/hyphens-not-allowed"}`)
				req := newRequest("POST", "/resource", bytes.NewBuffer(body))
				handler.ServeHTTP(w, req)
				if w.Code != http.StatusBadRequest {
					httpError(t, w, "resource creation didn't fail as expected")
				}
			})

			t.Run("InvalidName", func(t *testing.T) {
				w := httptest.NewRecorder()
				// missing required field
				body := []byte(`{"name": "hyphens-not-allowed"}`)
				req := newRequest("POST", "/resource", bytes.NewBuffer(body))
				handler.ServeHTTP(w, req)
				if w.Code != http.StatusBadRequest {
					httpError(t, w, "resource creation didn't fail as expected")
				}
			})
		})

		// We're going to create a resource and save the tag into this variable
		// so we can test looking it up using the tag.
		var resourceTag string

		t.Run("CreateBadJSON", func(t *testing.T) {
			w := httptest.NewRecorder()
			req := newRequest("POST", "/resource", nil)
			handler.ServeHTTP(w, req)
			if w.Code != http.StatusBadRequest {
				httpError(t, w, "expected 400 from request missing JSON")
			}
		})

		t.Run("Create", func(t *testing.T) {
			w := httptest.NewRecorder()
			path := "/a"
			name := "a"
			body := []byte(fmt.Sprintf(`{"path": "%s"}`, path))
			req := newRequest("POST", "/resource", bytes.NewBuffer(body))
			handler.ServeHTTP(w, req)
			if w.Code != http.StatusCreated {
				httpError(t, w, "couldn't create resource")
			}
			// make one-off struct to read the response into
			result := struct {
				Resource struct {
					Name string `json:"name"`
					Path string `json:"path"`
					Tag  string `json:"tag"`
				} `json:"created"`
			}{}
			err = json.Unmarshal(w.Body.Bytes(), &result)
			if err != nil {
				httpError(t, w, "couldn't read response from resource creation")
			}
			msg := fmt.Sprintf("got response body: %s", w.Body.String())
			assert.Equal(t, name, result.Resource.Name, msg)
			assert.Equal(t, path, result.Resource.Path, msg)
			assert.NotEqual(t, "", result.Resource.Tag, msg)
			resourceTag = result.Resource.Tag

			t.Run("AlreadyExists", func(t *testing.T) {
				w := httptest.NewRecorder()
				body := []byte(fmt.Sprintf(`{"path": "%s"}`, path))
				req := newRequest("POST", "/resource", bytes.NewBuffer(body))
				handler.ServeHTTP(w, req)
				if w.Code != http.StatusConflict {
					httpError(t, w, "expected error from creating resource that already exists")
				}
			})

			// Test that errors are returned if a resource is input with
			// invalid characters. (Postgres ltree module only allows
			// alphanumeric.)
			t.Run("InvalidCharacters", func(t *testing.T) {
				t.Run("Path", func(t *testing.T) {
					w := httptest.NewRecorder()
					body := []byte(`{"path": "/a-b"}`)
					req := newRequest("POST", "/resource", bytes.NewBuffer(body))
					handler.ServeHTTP(w, req)
					if w.Code != http.StatusBadRequest {
						httpError(t, w, "expected error from creating resource with invalid characters")
					}
				})

				t.Run("Name", func(t *testing.T) {
					w = httptest.NewRecorder()
					body = []byte(`{"name": "a-^*#b"}`)
					req = newRequest("POST", "/resource", bytes.NewBuffer(body))
					handler.ServeHTTP(w, req)
					if w.Code != http.StatusBadRequest {
						httpError(t, w, "expected error from creating resource with invalid characters")
					}

					w = httptest.NewRecorder()
					body = []byte(`{"name": "a/b"}`)
					req = newRequest("POST", "/resource", bytes.NewBuffer(body))
					handler.ServeHTTP(w, req)
					if w.Code != http.StatusBadRequest {
						httpError(t, w, "expected error from creating resource with invalid characters")
					}
				})
			})
		})

		t.Run("ReadByTag", func(t *testing.T) {
			w := httptest.NewRecorder()
			url := fmt.Sprintf("/resource/tag/%s", resourceTag)
			req := newRequest("GET", url, nil)
			handler.ServeHTTP(w, req)
			if w.Code != http.StatusOK {
				httpError(t, w, "couldn't create resource using tag")
			}
			result := struct {
				Name string `json:"name"`
				Path string `json:"path"`
				Tag  string `json:"tag"`
			}{}
			err = json.Unmarshal(w.Body.Bytes(), &result)
			if err != nil {
				httpError(t, w, "couldn't read response from resource creation")
			}
			msg := fmt.Sprintf("got response body: %s", w.Body.String())
			assert.Equal(t, "a", result.Name, msg)
			assert.Equal(t, "/a", result.Path, msg)
			assert.Equal(t, resourceTag, result.Tag, msg)
		})

		t.Run("CreateSubresource", func(t *testing.T) {
			w := httptest.NewRecorder()
			body := []byte(`{"name": "b"}`)
			// try to create under the resource created with the previous test
			req := newRequest("POST", "/resource/a", bytes.NewBuffer(body))
			handler.ServeHTTP(w, req)
			if w.Code != http.StatusCreated {
				httpError(t, w, "couldn't create resource")
			}
			expected := struct {
				_ interface{} `json:"created"`
			}{}
			err = json.Unmarshal(w.Body.Bytes(), &expected)
			if err != nil {
				httpError(t, w, "couldn't read response from resource creation")
			}
		})

		t.Run("CreateWithSubresources", func(t *testing.T) {
			w := httptest.NewRecorder()
			body := []byte(`{
				"name": "x",
				"subresources": [
					{
						"name": "y",
						"subresources": [{"name": "z"}]
					}
				]
			}`)
			// try to create under the resource created with the previous test
			req := newRequest("POST", "/resource", bytes.NewBuffer(body))
			handler.ServeHTTP(w, req)
			if w.Code != http.StatusCreated {
				httpError(t, w, "couldn't create resource")
			}
			expected := struct {
				_ interface{} `json:"created"`
			}{}
			err = json.Unmarshal(w.Body.Bytes(), &expected)
			if err != nil {
				httpError(t, w, "couldn't read response from resource creation")
			}
			// now check that the child resources exist
			w = httptest.NewRecorder()
			req = newRequest("GET", "/resource/x/y", nil)
			handler.ServeHTTP(w, req)
			if w.Code != http.StatusOK {
				httpError(t, w, "couldn't find subresource")
			}
			w = httptest.NewRecorder()
			req = newRequest("GET", "/resource/x/y/z", nil)
			handler.ServeHTTP(w, req)
			if w.Code != http.StatusOK {
				httpError(t, w, "couldn't find subresource")
			}
		})

		t.Run("ListSubresources", func(t *testing.T) {
			w := httptest.NewRecorder()
			req := newRequest("GET", "/resource/a", nil)
			handler.ServeHTTP(w, req)
			if w.Code != http.StatusOK {
				httpError(t, w, "couldn't read resource")
			}
			result := struct {
				Path         string   `json:"path"`
				Name         string   `json:"name"`
				Subresources []string `json:"subresources"`
			}{}
			err = json.Unmarshal(w.Body.Bytes(), &result)
			if err != nil {
				httpError(t, w, "couldn't read response from resource listing")
			}
			msg := fmt.Sprintf("got response body: %s", w.Body.String())
			assert.Equal(t, "a", result.Name, msg)
			assert.Equal(t, "/a", result.Path, msg)
			assert.Equal(t, []string{"/a/b"}, result.Subresources, msg)
		})

		t.Run("Delete", func(t *testing.T) {
			w := httptest.NewRecorder()
			req := newRequest("DELETE", "/resource/a", nil)
			handler.ServeHTTP(w, req)
			if w.Code != http.StatusNoContent {
				httpError(t, w, "couldn't delete resource")
			}
		})

		t.Run("CheckDeleted", func(t *testing.T) {
			w := httptest.NewRecorder()
			req := newRequest("GET", "/resource/a", nil)
			handler.ServeHTTP(w, req)
			if w.Code != http.StatusNotFound {
				httpError(t, w, "deleted resource still present")
			}
		})

		t.Run("CheckDeletedSubresource", func(t *testing.T) {
			w := httptest.NewRecorder()
			req := newRequest("GET", "/resource/a/b", nil)
			handler.ServeHTTP(w, req)
			if w.Code != http.StatusNotFound {
				httpError(t, w, "deleted subresource still present")
			}
		})

		tearDown(t)
	})

	t.Run("Role", func(t *testing.T) {
		tearDown := testSetup(t)

		t.Run("Create", func(t *testing.T) {
			w := httptest.NewRecorder()
			body := []byte(`{
				"id": "foo",
				"permissions": [
					{"id": "foo", "action": {"service": "test", "method": "foo"}}
				]
			}`)
			req := newRequest("POST", "/role", bytes.NewBuffer(body))
			handler.ServeHTTP(w, req)
			if w.Code != http.StatusCreated {
				httpError(t, w, "couldn't create role")
			}
			// make one-off struct to read the response into
			result := struct {
				_ interface{} `json:"created"`
			}{}
			err = json.Unmarshal(w.Body.Bytes(), &result)
			if err != nil {
				httpError(t, w, "couldn't read response from role creation")
			}

			t.Run("AlreadyExists", func(t *testing.T) {
				w := httptest.NewRecorder()
				body := []byte(`{
					"id": "foo",
					"permissions": [
						{"id": "foo", "action": {"service": "test", "method": "foo"}}
					]
				}`)
				req := newRequest("POST", "/role", bytes.NewBuffer(body))
				handler.ServeHTTP(w, req)
				if w.Code != http.StatusConflict {
					httpError(t, w, "expected conflict error from trying to create role again")
				}
			})
		})

		t.Run("Read", func(t *testing.T) {
			w := httptest.NewRecorder()
			req := newRequest("GET", "/role/foo", nil)
			handler.ServeHTTP(w, req)
			if w.Code != http.StatusOK {
				httpError(t, w, "couldn't create role")
			}
			result := struct {
				Name string `json:"id"`
			}{}
			err = json.Unmarshal(w.Body.Bytes(), &result)
			if err != nil {
				httpError(t, w, "couldn't read response from role read")
			}
			msg := fmt.Sprintf("got response body: %s", w.Body.String())
			assert.Equal(t, "foo", result.Name, msg)
		})

		t.Run("List", func(t *testing.T) {
			w := httptest.NewRecorder()
			req := newRequest("GET", "/role", nil)
			handler.ServeHTTP(w, req)
			if w.Code != http.StatusOK {
				httpError(t, w, "can't list roles")
			}
			result := struct {
				Roles []interface{} `json:"roles"`
			}{}
			err = json.Unmarshal(w.Body.Bytes(), &result)
			if err != nil {
				httpError(t, w, "couldn't read response from roles list")
			}
			msg := fmt.Sprintf("got response body: %s", w.Body.String())
			assert.Equal(t, 1, len(result.Roles), msg)
		})

		t.Run("Delete", func(t *testing.T) {
			w := httptest.NewRecorder()
			req := newRequest("DELETE", "/role/foo", nil)
			handler.ServeHTTP(w, req)
			if w.Code != http.StatusNoContent {
				httpError(t, w, "couldn't delete role")
			}
		})

		t.Run("CheckDeleted", func(t *testing.T) {
			w := httptest.NewRecorder()
			req := newRequest("GET", "/role/foo", nil)
			handler.ServeHTTP(w, req)
			if w.Code != http.StatusNotFound {
				httpError(t, w, "role was not actually deleted")
			}
		})

		tearDown(t)
	})

	t.Run("Policy", func(t *testing.T) {
		tearDown := testSetup(t)

		roleName := "bazgo-create"
		policyName := "bazgo-create-b"

		t.Run("Create", func(t *testing.T) {
			w := httptest.NewRecorder()
			// set up some resources to work with
			// TODO: make more of this setup into "fixtures", not hard-coded
			body := []byte(`{"path": "/a"}`)
			req := newRequest("POST", "/resource", bytes.NewBuffer(body))
			handler.ServeHTTP(w, req)
			if w.Code != http.StatusCreated {
				httpError(t, w, "couldn't create resource")
			}
			w = httptest.NewRecorder()
			body = []byte(`{"path": "/a/b"}`)
			req = newRequest("POST", "/resource", bytes.NewBuffer(body))
			handler.ServeHTTP(w, req)
			if w.Code != http.StatusCreated {
				httpError(t, w, "couldn't create resource")
			}
			w = httptest.NewRecorder()
			body = []byte(`{"path": "/a/b/c"}`)
			req = newRequest("POST", "/resource", bytes.NewBuffer(body))
			handler.ServeHTTP(w, req)
			if w.Code != http.StatusCreated {
				httpError(t, w, "couldn't create resource")
			}
			// set up roles
			w = httptest.NewRecorder()
			body = []byte(fmt.Sprintf(
				`{
					"id": "%s",
					"permissions": [
						{
							"id": "foo",
							"action": {"service": "bazgo", "method": "create"}
						}
					]
				}`,
				roleName,
			))
			req = newRequest("POST", "/role", bytes.NewBuffer(body))
			handler.ServeHTTP(w, req)
			if w.Code != http.StatusCreated {
				httpError(t, w, "couldn't create role")
			}
			// create the policy
			w = httptest.NewRecorder()
			body = []byte(fmt.Sprintf(
				`{
					"id": "%s",
					"resource_paths": ["/a/b"],
					"role_ids": ["%s"]
				}`,
				policyName,
				roleName,
			))
			req = newRequest("POST", "/policy", bytes.NewBuffer(body))
			handler.ServeHTTP(w, req)
			if w.Code != http.StatusCreated {
				httpError(t, w, "couldn't create policy")
			}
			result := struct {
				_ interface{} `json:"created"`
			}{}
			err = json.Unmarshal(w.Body.Bytes(), &result)
			if err != nil {
				httpError(t, w, "couldn't read response from resource creation")
			}

			t.Run("RoleNotExist", func(t *testing.T) {
				w := httptest.NewRecorder()
				createResourceBytes(t, []byte(`{"path": "/test_resource"}`))
				body := []byte(`{
					"id": "testPolicyRoleNotExist",
					"resource_paths": ["/test_resource"],
					"role_ids": ["does_not_exist"]
				}`)
				req = newRequest("POST", "/policy", bytes.NewBuffer(body))
				handler.ServeHTTP(w, req)
				if w.Code != http.StatusBadRequest {
					httpError(t, w, "expected error creating policy with nonexistent role")
				}
			})

			t.Run("ResourceNotExist", func(t *testing.T) {
				w := httptest.NewRecorder()
				body := []byte(fmt.Sprintf(
					`{
						"id": "testPolicyResourceNotExist",
						"resource_paths": ["/does/not/exist"],
						"role_ids": ["%s"]
					}`,
					roleName,
				))
				req = newRequest("POST", "/policy", bytes.NewBuffer(body))
				handler.ServeHTTP(w, req)
				if w.Code != http.StatusBadRequest {
					httpError(t, w, "expected error creating policy with nonexistent resource")
				}
			})
		})

		t.Run("Read", func(t *testing.T) {
			w := httptest.NewRecorder()
			url := fmt.Sprintf("/policy/%s", policyName)
			req := newRequest("GET", url, nil)
			handler.ServeHTTP(w, req)
			if w.Code != http.StatusOK {
				httpError(t, w, "policy not found")
			}
			result := struct {
				Name      string   `json:"id"`
				Resources []string `json:"resource_paths"`
				Roles     []string `json:"role_ids"`
			}{}
			err = json.Unmarshal(w.Body.Bytes(), &result)
			if err != nil {
				httpError(t, w, "couldn't read response from GET policy")
			}
			msg := fmt.Sprintf("got response body: %s", w.Body.String())
			assert.Equal(t, policyName, result.Name, msg)
			assert.Equal(t, []string{"/a/b"}, result.Resources, msg)
			assert.Equal(t, []string{roleName}, result.Roles, msg)
		})

		t.Run("List", func(t *testing.T) {
			w := httptest.NewRecorder()
			req := newRequest("GET", "/policy", nil)
			handler.ServeHTTP(w, req)
			if w.Code != http.StatusOK {
				httpError(t, w, "can't list policies")
			}
			result := struct {
				Policies []interface{} `json:"policies"`
			}{}
			err = json.Unmarshal(w.Body.Bytes(), &result)
			if err != nil {
				httpError(t, w, "couldn't read response from policies list")
			}
			msg := fmt.Sprintf("got response body: %s", w.Body.String())
			assert.Equal(t, 1, len(result.Policies), msg)
			// TODO (rudyardrichter, 2019-04-15): more checks here on response
		})

		t.Run("Delete", func(t *testing.T) {
			w := httptest.NewRecorder()
			req := newRequest("DELETE", "/policy/foo", nil)
			handler.ServeHTTP(w, req)
			if w.Code != http.StatusNoContent {
				httpError(t, w, "couldn't delete policy")
			}

			t.Run("NotExist", func(t *testing.T) {
				w := httptest.NewRecorder()
				req := newRequest("DELETE", "/policy/does-not-exist", nil)
				handler.ServeHTTP(w, req)
				if w.Code != http.StatusNoContent {
					httpError(t, w, "expected 204 trying delete nonexistent policy")
				}
			})
		})

		t.Run("CheckDeleted", func(t *testing.T) {
			w := httptest.NewRecorder()
			req := newRequest("GET", "/policy/foo", nil)
			handler.ServeHTTP(w, req)
			if w.Code != http.StatusNotFound {
				httpError(t, w, "policy was not actually deleted")
			}
		})

		tearDown(t)
	})

	t.Run("User", func(t *testing.T) {
		tearDown := testSetup(t)

		username := "foo"
		userEmail := "foo@planx.net"

		t.Run("ListEmpty", func(t *testing.T) {
			w := httptest.NewRecorder()
			req := newRequest("GET", "/user", nil)
			handler.ServeHTTP(w, req)
			if w.Code != http.StatusOK {
				httpError(t, w, "can't list users")
			}
			result := struct {
				Users interface{} `json:"users"`
			}{}
			err = json.Unmarshal(w.Body.Bytes(), &result)
			if err != nil {
				httpError(t, w, "couldn't read response from users list")
			}
			msg := fmt.Sprintf("got response body: %s", w.Body.String())
			assert.Equal(t, []interface{}{}, result.Users, msg)
		})

		t.Run("NotFound", func(t *testing.T) {
			w := httptest.NewRecorder()
			req := newRequest("GET", "/user/nonexistent", nil)
			handler.ServeHTTP(w, req)
			if w.Code != http.StatusNotFound {
				httpError(t, w, "didn't get 404 for nonexistent group")
			}
		})

		t.Run("Create", func(t *testing.T) {
			w := httptest.NewRecorder()
			body := []byte(fmt.Sprintf(
				`{
					"name": "%s",
					"email": "%s"
				}`,
				username,
				userEmail,
			))
			req := newRequest("POST", "/user", bytes.NewBuffer(body))
			handler.ServeHTTP(w, req)
			if w.Code != http.StatusCreated {
				httpError(t, w, "couldn't create user")
			}
			result := struct {
				_ interface{} `json:"created"`
			}{}
			err = json.Unmarshal(w.Body.Bytes(), &result)
			if err != nil {
				httpError(t, w, "couldn't read response from user creation")
			}

			t.Run("AlreadyExists", func(t *testing.T) {
				w := httptest.NewRecorder()
				body := []byte(fmt.Sprintf(
					`{
						"name": "%s",
						"email": "%s"
					}`,
					username,
					userEmail,
				))
				req := newRequest("POST", "/user", bytes.NewBuffer(body))
				handler.ServeHTTP(w, req)
				if w.Code != http.StatusConflict {
					httpError(t, w, "expected 409 from trying to create same user again")
				}
			})
		})

		t.Run("Read", func(t *testing.T) {
			w := httptest.NewRecorder()
			url := fmt.Sprintf("/user/%s", username)
			req := newRequest("GET", url, nil)
			handler.ServeHTTP(w, req)
			if w.Code != http.StatusOK {
				httpError(t, w, "couldn't read user")
			}
			result := struct {
				Name     string   `json:"name"`
				Email    string   `json:"email"`
				Policies []string `json:"policies"`
				Groups   []string `json:"groups"`
			}{}
			err = json.Unmarshal(w.Body.Bytes(), &result)
			if err != nil {
				httpError(t, w, "couldn't read response from user read")
			}
			msg := fmt.Sprintf("got response body: %s", w.Body.String())
			assert.Equal(t, username, result.Name, msg)
			assert.Equal(t, userEmail, result.Email, msg)
			assert.Equal(t, []string{}, result.Policies, msg)
			assert.Equal(t, []string{}, result.Groups, msg)
		})

		// do some preliminary setup so we have a policy to work with
		createResourceBytes(t, resourceBody)
		createRoleBytes(t, roleBody)
		createPolicyBytes(t, policyBody)

		t.Run("GrantPolicy", func(t *testing.T) {
			w := httptest.NewRecorder()
			url := fmt.Sprintf("/user/%s/policy", username)
			req := newRequest(
				"POST",
				url,
				bytes.NewBuffer([]byte(fmt.Sprintf(`{"policy": "%s"}`, policyName))),
			)
			handler.ServeHTTP(w, req)
			if w.Code != http.StatusNoContent {
				httpError(t, w, "couldn't grant policy to user")
			}
			// look up user again and check that policy is there
			w = httptest.NewRecorder()
			url = fmt.Sprintf("/user/%s", username)
			req = newRequest("GET", url, nil)
			handler.ServeHTTP(w, req)
			if w.Code != http.StatusOK {
				httpError(t, w, "couldn't read user")
			}
			result := struct {
				Name     string   `json:"name"`
				Email    string   `json:"email"`
				Policies []string `json:"policies"`
				Groups   []string `json:"groups"`
			}{}
			err = json.Unmarshal(w.Body.Bytes(), &result)
			if err != nil {
				httpError(t, w, "couldn't read response from user read")
			}
			msg := fmt.Sprintf(
				"didn't grant policy correctly; got response body: %s",
				w.Body.String(),
			)
			assert.Equal(t, []string{policyName}, result.Policies, msg)

			t.Run("PolicyNotExist", func(t *testing.T) {
				w := httptest.NewRecorder()
				url := fmt.Sprintf("/user/%s/policy", username)
				req := newRequest(
					"POST",
					url,
					bytes.NewBuffer([]byte(`{"policy": "nonexistent"}`)),
				)
				handler.ServeHTTP(w, req)
				if w.Code != http.StatusBadRequest {
					httpError(t, w, "didn't get 400 for nonexistent policy")
				}
			})

			t.Run("UserNotExist", func(t *testing.T) {
				w := httptest.NewRecorder()
				url := "/user/nonexistent/policy"
				req := newRequest(
					"POST",
					url,
					bytes.NewBuffer([]byte(fmt.Sprintf(`{"policy": "%s"}`, policyName))),
				)
				handler.ServeHTTP(w, req)
				if w.Code != http.StatusNotFound {
					httpError(t, w, "didn't get 404 for nonexistent user")
				}
			})
		})

		t.Run("RevokePolicy", func(t *testing.T) {
			w := httptest.NewRecorder()
			url := fmt.Sprintf("/user/%s/policy/%s", username, policyName)
			req := newRequest("DELETE", url, nil)
			handler.ServeHTTP(w, req)
			if w.Code != http.StatusNoContent {
				httpError(t, w, "couldn't revoke policy")
			}
			// look up user again and check that policy is gone
			w = httptest.NewRecorder()
			url = fmt.Sprintf("/user/%s", username)
			req = newRequest("GET", url, nil)
			handler.ServeHTTP(w, req)
			if w.Code != http.StatusOK {
				httpError(t, w, "couldn't read user")
			}
			result := struct {
				Name     string   `json:"name"`
				Email    string   `json:"email"`
				Policies []string `json:"policies"`
				Groups   []string `json:"groups"`
			}{}
			err = json.Unmarshal(w.Body.Bytes(), &result)
			if err != nil {
				httpError(t, w, "couldn't read response from user read")
			}
			msg := fmt.Sprintf(
				"didn't revoke policy correctly; got response body: %s",
				w.Body.String(),
			)
			assert.NotContains(t, result.Policies, policyName, msg)
		})

		t.Run("Delete", func(t *testing.T) {
			w := httptest.NewRecorder()
			req := newRequest("DELETE", "/user/foo", nil)
			handler.ServeHTTP(w, req)
			if w.Code != http.StatusNoContent {
				httpError(t, w, "couldn't delete user")
			}

			t.Run("NotExist", func(t *testing.T) {
				w := httptest.NewRecorder()
				req := newRequest("DELETE", "/user/foo", nil)
				handler.ServeHTTP(w, req)
				if w.Code != http.StatusNoContent {
					httpError(t, w, "expected 204 from trying to delete nonexistent user")
				}
			})
		})

		t.Run("DeleteNotExist", func(t *testing.T) {
			w := httptest.NewRecorder()
			url := fmt.Sprintf("/user/%s", username)
			req := newRequest("DELETE", url, nil)
			handler.ServeHTTP(w, req)
			if w.Code != http.StatusNoContent {
				httpError(t, w, "wrong response from deleting user that doesn't exist")
			}
		})

		t.Run("CheckDeleted", func(t *testing.T) {
			w := httptest.NewRecorder()
			req := newRequest("GET", "/user/foo", nil)
			handler.ServeHTTP(w, req)
			if w.Code != http.StatusNotFound {
				httpError(t, w, "user was not actually deleted")
			}
		})

		tearDown(t)
	})

	t.Run("Client", func(t *testing.T) {
		tearDown := testSetup(t)

		clientID := "foo"

		t.Run("ListEmpty", func(t *testing.T) {
			w := httptest.NewRecorder()
			req := newRequest("GET", "/client", nil)
			handler.ServeHTTP(w, req)
			if w.Code != http.StatusOK {
				httpError(t, w, "can't list clients")
			}
			result := struct {
				Clients interface{} `json:"clients"`
			}{}
			err = json.Unmarshal(w.Body.Bytes(), &result)
			if err != nil {
				httpError(t, w, "couldn't read response from clients list")
			}
			msg := fmt.Sprintf("got response body: %s", w.Body.String())
			assert.Equal(t, []interface{}{}, result.Clients, msg)
		})

		t.Run("NotFound", func(t *testing.T) {
			w := httptest.NewRecorder()
			req := newRequest("GET", "/client/nonexistent", nil)
			handler.ServeHTTP(w, req)
			if w.Code != http.StatusNotFound {
				httpError(t, w, "didn't get 404 for nonexistent client")
			}
		})

		// do some preliminary setup so we have a policy to work with
		createResourceBytes(t, resourceBody)
		createRoleBytes(t, roleBody)
		createPolicyBytes(t, policyBody)

		t.Run("Create", func(t *testing.T) {
			w := httptest.NewRecorder()
			body := []byte(fmt.Sprintf(
				`{
					"clientID": "%s",
					"policies": ["%s"]
				}`,
				clientID, policyName,
			))
			req := newRequest("POST", "/client", bytes.NewBuffer(body))
			handler.ServeHTTP(w, req)
			if w.Code != http.StatusCreated {
				httpError(t, w, "couldn't create client")
			}
			result := struct {
				_ interface{} `json:"created"`
			}{}
			err = json.Unmarshal(w.Body.Bytes(), &result)
			if err != nil {
				httpError(t, w, "couldn't read response from client creation")
			}
		})

		t.Run("Read", func(t *testing.T) {
			w := httptest.NewRecorder()
			url := fmt.Sprintf("/client/%s", clientID)
			req := newRequest("GET", url, nil)
			handler.ServeHTTP(w, req)
			if w.Code != http.StatusOK {
				httpError(t, w, "couldn't read client")
			}
			result := struct {
				ClientID string   `json:"clientID"`
				Policies []string `json:"policies"`
			}{}
			err = json.Unmarshal(w.Body.Bytes(), &result)
			if err != nil {
				httpError(t, w, "couldn't read response from client read")
			}
			msg := fmt.Sprintf("got response body: %s", w.Body.String())
			assert.Equal(t, clientID, result.ClientID, msg)
			assert.Equal(t, []string{policyName}, result.Policies, msg)
		})

		t.Run("RevokePolicy", func(t *testing.T) {
			w := httptest.NewRecorder()
			url := fmt.Sprintf("/client/%s/policy/%s", clientID, policyName)
			req := newRequest("DELETE", url, nil)
			handler.ServeHTTP(w, req)
			if w.Code != http.StatusNoContent {
				httpError(t, w, "couldn't revoke policy")
			}
			// look up client again and check that policy is gone
			w = httptest.NewRecorder()
			url = fmt.Sprintf("/client/%s", clientID)
			req = newRequest("GET", url, nil)
			handler.ServeHTTP(w, req)
			if w.Code != http.StatusOK {
				httpError(t, w, "couldn't read client")
			}
			result := struct {
				ClientID string   `json:"clientID"`
				Policies []string `json:"policies"`
			}{}
			err = json.Unmarshal(w.Body.Bytes(), &result)
			if err != nil {
				httpError(t, w, "couldn't read response from client read")
			}
			msg := fmt.Sprintf(
				"didn't revoke policy correctly; got response body: %s",
				w.Body.String(),
			)
			assert.NotContains(t, result.Policies, policyName, msg)
		})

		t.Run("GrantPolicy", func(t *testing.T) {
			w := httptest.NewRecorder()
			url := fmt.Sprintf("/client/%s/policy", clientID)
			req := newRequest(
				"POST",
				url,
				bytes.NewBuffer([]byte(fmt.Sprintf(`{"policy": "%s"}`, policyName))),
			)
			handler.ServeHTTP(w, req)
			if w.Code != http.StatusNoContent {
				httpError(t, w, "couldn't grant policy to client")
			}
			// look up client again and check that policy is there
			w = httptest.NewRecorder()
			url = fmt.Sprintf("/client/%s", clientID)
			req = newRequest("GET", url, nil)
			handler.ServeHTTP(w, req)
			if w.Code != http.StatusOK {
				httpError(t, w, "couldn't read client")
			}
			result := struct {
				ClientID string   `json:"clientID"`
				Policies []string `json:"policies"`
			}{}
			err = json.Unmarshal(w.Body.Bytes(), &result)
			if err != nil {
				httpError(t, w, "couldn't read response from client read")
			}
			msg := fmt.Sprintf(
				"didn't grant policy correctly; got response body: %s",
				w.Body.String(),
			)
			assert.Equal(t, []string{policyName}, result.Policies, msg)

			t.Run("PolicyNotExist", func(t *testing.T) {
				w := httptest.NewRecorder()
				url := fmt.Sprintf("/client/%s/policy", clientID)
				req := newRequest(
					"POST",
					url,
					bytes.NewBuffer([]byte(`{"policy": "nonexistent"}`)),
				)
				handler.ServeHTTP(w, req)
				if w.Code != http.StatusNotFound {
					httpError(t, w, "didn't get 404 for nonexistent policy")
				}
			})

			t.Run("ClientNotExist", func(t *testing.T) {
				w := httptest.NewRecorder()
				url := "/client/nonexistent/policy"
				req := newRequest(
					"POST",
					url,
					bytes.NewBuffer([]byte(fmt.Sprintf(`{"policy": "%s"}`, policyName))),
				)
				handler.ServeHTTP(w, req)
				if w.Code != http.StatusNotFound {
					httpError(t, w, "didn't get 404 for nonexistent client")
				}
			})
		})

		t.Run("Delete", func(t *testing.T) {
			w := httptest.NewRecorder()
			req := newRequest("DELETE", "/client/foo", nil)
			handler.ServeHTTP(w, req)
			if w.Code != http.StatusNoContent {
				httpError(t, w, "couldn't delete client")
			}
		})

		t.Run("DeleteNotExist", func(t *testing.T) {
			w := httptest.NewRecorder()
			url := fmt.Sprintf("/client/%s", clientID)
			req := newRequest("DELETE", url, nil)
			handler.ServeHTTP(w, req)
			if w.Code != http.StatusNoContent {
				httpError(t, w, "wrong response from deleting client that doesn't exist")
			}
		})

		t.Run("CheckDeleted", func(t *testing.T) {
			w := httptest.NewRecorder()
			req := newRequest("GET", "/client/foo", nil)
			handler.ServeHTTP(w, req)
			if w.Code != http.StatusNotFound {
				httpError(t, w, "client was not actually deleted")
			}
		})

		tearDown(t)
	})

	t.Run("Group", func(t *testing.T) {
		tearDown := testSetup(t)

		t.Run("NotFound", func(t *testing.T) {
			w := httptest.NewRecorder()
			req := newRequest("GET", "/group/nonexistent", nil)
			handler.ServeHTTP(w, req)
			if w.Code != http.StatusNotFound {
				httpError(t, w, "didn't get 404 for nonexistent group")
			}
		})

		testGroupName := "test-group"
		testGroupUser1 := "test-group-user-1"
		testGroupUser2 := "test-group-user-2"
		testGroupUser3 := "test-group-user-3"
		testGroupUsers := []string{
			testGroupUser1,
			testGroupUser2,
			testGroupUser3,
		}

		t.Run("Create", func(t *testing.T) {
			w := httptest.NewRecorder()
			body := []byte(fmt.Sprintf(`{"name": "%s"}`, testGroupName))
			req := newRequest("POST", "/group", bytes.NewBuffer(body))
			handler.ServeHTTP(w, req)
			if w.Code != http.StatusCreated {
				httpError(t, w, "couldn't create group")
			}
			result := struct {
				_ interface{} `json:"created"`
			}{}
			err = json.Unmarshal(w.Body.Bytes(), &result)
			if err != nil {
				httpError(t, w, "couldn't read response from group creation")
			}
		})

		t.Run("CreateAlreadyExists", func(t *testing.T) {
			w := httptest.NewRecorder()
			body := []byte(fmt.Sprintf(`{"name": "%s"}`, testGroupName))
			req := newRequest("POST", "/group", bytes.NewBuffer(body))
			handler.ServeHTTP(w, req)
			if w.Code != http.StatusConflict {
				httpError(t, w, "creating group that already exists didn't error as expected")
			}
		})

		t.Run("List", func(t *testing.T) {
			w := httptest.NewRecorder()
			req := newRequest("GET", "/group", nil)
			handler.ServeHTTP(w, req)
			if w.Code != http.StatusOK {
				httpError(t, w, "can't list groups")
			}
			result := struct {
				Groups []struct {
					Name string `json:"name"`
				} `json:"groups"`
			}{}
			err = json.Unmarshal(w.Body.Bytes(), &result)
			if err != nil {
				httpError(t, w, "couldn't read response from groups list")
			}
			msg := fmt.Sprintf("got response body: %s", w.Body.String())
			// check test group is in the results
			groupNames := []string{}
			for _, group := range result.Groups {
				groupNames = append(groupNames, group.Name)
			}
			assert.Contains(t, groupNames, testGroupName, msg)
		})

		t.Run("Read", func(t *testing.T) {
			w := httptest.NewRecorder()
			req := newRequest("GET", fmt.Sprintf("/group/%s", testGroupName), nil)
			handler.ServeHTTP(w, req)
			if w.Code != http.StatusOK {
				httpError(t, w, "couldn't read group")
			}
			result := struct {
				Name     string   `json:"name"`
				Users    []string `json:"users"`
				Policies []string `json:"policies"`
			}{}
			err = json.Unmarshal(w.Body.Bytes(), &result)
			if err != nil {
				httpError(t, w, "couldn't read response from group read")
			}
			msg := fmt.Sprintf("got response body: %s", w.Body.String())
			assert.Equal(t, testGroupName, result.Name, msg)
			assert.Equal(t, []string{}, result.Users, msg)
			assert.Equal(t, []string{}, result.Policies, msg)
		})

		t.Run("AddUsers", func(t *testing.T) {
			for _, testUsername := range testGroupUsers {
				createUserBytes(t, []byte(fmt.Sprintf(`{"name": "%s"}`, testUsername)))
				w := httptest.NewRecorder()
				groupUserURL := fmt.Sprintf("/group/%s/user", testGroupName)
				body := []byte(fmt.Sprintf(`{"username": "%s"}`, testUsername))
				req := newRequest("POST", groupUserURL, bytes.NewBuffer(body))
				handler.ServeHTTP(w, req)
				if w.Code != http.StatusNoContent {
					httpError(t, w, "couldn't add user to group")
				}
			}

			t.Run("UserNotExist", func(t *testing.T) {
				w := httptest.NewRecorder()
				groupUserURL := fmt.Sprintf("/group/%s/user", testGroupName)
				body := []byte(`{"username": "does-not-exist"}`)
				req := newRequest("POST", groupUserURL, bytes.NewBuffer(body))
				handler.ServeHTTP(w, req)
				if w.Code != http.StatusBadRequest {
					httpError(t, w, "expected 400 from trying to add nonexistent user to group")
				}
			})

			t.Run("GroupNotExist", func(t *testing.T) {
				w := httptest.NewRecorder()
				groupUserURL := "/group/does-not-exist/user"
				body := []byte(fmt.Sprintf(`{"username": "%s"}`, testGroupUser1))
				req := newRequest("POST", groupUserURL, bytes.NewBuffer(body))
				handler.ServeHTTP(w, req)
				if w.Code != http.StatusNotFound {
					httpError(t, w, "expected 404 from trying to add user to nonexistent group")
				}
			})
		})

		t.Run("CheckUsersAdded", func(t *testing.T) {
			w := httptest.NewRecorder()
			req := newRequest("GET", fmt.Sprintf("/group/%s", testGroupName), nil)
			handler.ServeHTTP(w, req)
			if w.Code != http.StatusOK {
				httpError(t, w, "couldn't read group")
			}
			result := struct {
				Name     string   `json:"name"`
				Users    []string `json:"users"`
				Policies []string `json:"policies"`
			}{}
			err = json.Unmarshal(w.Body.Bytes(), &result)
			if err != nil {
				httpError(t, w, "couldn't read response from group read")
			}
			msg := fmt.Sprintf("got response body: %s", w.Body.String())
			assert.Equal(t, testGroupUsers, result.Users, msg)
		})

		userToRemove := testGroupUser1

		t.Run("RemoveUser", func(t *testing.T) {
			w := httptest.NewRecorder()
			url := fmt.Sprintf("/group/%s/user/%s", testGroupName, userToRemove)
			req := newRequest("DELETE", url, nil)
			handler.ServeHTTP(w, req)
			if w.Code != http.StatusNoContent {
				httpError(t, w, "couldn't remove user from group")
			}
			// look up group again and check that user is gone
			url = fmt.Sprintf("/group/%s", testGroupName)
			w = httptest.NewRecorder()
			req = newRequest("GET", url, nil)
			handler.ServeHTTP(w, req)
			if w.Code != http.StatusOK {
				httpError(t, w, "couldn't read group")
			}
			result := struct {
				Name     string   `json:"name"`
				Users    []string `json:"users"`
				Policies []string `json:"policies"`
			}{}
			err = json.Unmarshal(w.Body.Bytes(), &result)
			if err != nil {
				httpError(t, w, "couldn't read response from group read")
			}
			msg := fmt.Sprintf("didn't remove user; got response body: %s", w.Body.String())
			assert.NotContains(t, result.Users, userToRemove, msg)
		})

		// do some preliminary setup so we have a policy to work with
		createResourceBytes(t, resourceBody)
		createRoleBytes(t, roleBody)
		createPolicyBytes(t, policyBody)

		t.Run("GrantPolicy", func(t *testing.T) {
			w := httptest.NewRecorder()
			url := fmt.Sprintf("/group/%s/policy", testGroupName)
			req := newRequest(
				"POST",
				url,
				bytes.NewBuffer([]byte(fmt.Sprintf(`{"policy": "%s"}`, policyName))),
			)
			handler.ServeHTTP(w, req)
			if w.Code != http.StatusNoContent {
				httpError(t, w, "couldn't grant policy to group")
			}
			// look up group again and check that policy is there
			w = httptest.NewRecorder()
			url = fmt.Sprintf("/group/%s", testGroupName)
			req = newRequest("GET", url, nil)
			handler.ServeHTTP(w, req)
			if w.Code != http.StatusOK {
				httpError(t, w, "couldn't read group")
			}
			result := struct {
				Name     string   `json:"name"`
				Users    []string `json:"users"`
				Policies []string `json:"policies"`
			}{}
			err = json.Unmarshal(w.Body.Bytes(), &result)
			if err != nil {
				httpError(t, w, "couldn't read response from group read")
			}
			msg := fmt.Sprintf(
				"didn't grant policy correctly; got response body: %s",
				w.Body.String(),
			)
			assert.Equal(t, []string{policyName}, result.Policies, msg)

			t.Run("PolicyNotExist", func(t *testing.T) {
				w := httptest.NewRecorder()
				url := fmt.Sprintf("/group/%s/policy", testGroupName)
				req := newRequest(
					"POST",
					url,
					bytes.NewBuffer([]byte(`{"policy": "nonexistent"}`)),
				)
				handler.ServeHTTP(w, req)
				if w.Code != http.StatusBadRequest {
					httpError(t, w, "didn't get 400 for nonexistent policy")
				}
			})

			t.Run("GroupNotExist", func(t *testing.T) {
				w := httptest.NewRecorder()
				url := "/group/nonexistent/policy"
				req := newRequest(
					"POST",
					url,
					bytes.NewBuffer([]byte(fmt.Sprintf(`{"policy": "%s"}`, policyName))),
				)
				handler.ServeHTTP(w, req)
				if w.Code != http.StatusNotFound {
					httpError(t, w, "didn't get 404 for nonexistent group")
				}
			})

			t.Run("InvalidJSON", func(t *testing.T) {
			})
		})

		t.Run("RevokePolicy", func(t *testing.T) {
			w := httptest.NewRecorder()
			url := fmt.Sprintf("/group/%s/policy/%s", testGroupName, policyName)
			req := newRequest("DELETE", url, nil)
			handler.ServeHTTP(w, req)
			if w.Code != http.StatusNoContent {
				httpError(t, w, "couldn't revoke policy from group")
			}
			w = httptest.NewRecorder()
			url = fmt.Sprintf("/group/%s", testGroupName)
			req = newRequest("GET", url, nil)
			handler.ServeHTTP(w, req)
			if w.Code != http.StatusOK {
				httpError(t, w, "couldn't read group")
			}
			result := struct {
				Name     string   `json:"name"`
				Users    []string `json:"users"`
				Policies []string `json:"policies"`
			}{}
			err = json.Unmarshal(w.Body.Bytes(), &result)
			if err != nil {
				httpError(t, w, "couldn't read response from group read")
			}
			msg := fmt.Sprintf("got response body: %s", w.Body.String())
			assert.NotContains(t, policyName, result.Policies, msg)
		})

		t.Run("Delete", func(t *testing.T) {
			w := httptest.NewRecorder()
			url := fmt.Sprintf("/group/%s", testGroupName)
			req := newRequest("DELETE", url, nil)
			handler.ServeHTTP(w, req)
			if w.Code != http.StatusNoContent {
				httpError(t, w, "couldn't delete group")
			}
		})

		t.Run("CheckDeleted", func(t *testing.T) {
			w := httptest.NewRecorder()
			url := fmt.Sprintf("/group/%s", testGroupName)
			req := newRequest("GET", url, nil)
			handler.ServeHTTP(w, req)
			if w.Code != http.StatusNotFound {
				httpError(t, w, "group was not actually deleted")
			}
		})

		t.Run("DeleteNotExist", func(t *testing.T) {
			w := httptest.NewRecorder()
			url := fmt.Sprintf("/group/%s", testGroupName)
			req := newRequest("DELETE", url, nil)
			handler.ServeHTTP(w, req)
			if w.Code != http.StatusNoContent {
				httpError(t, w, "wrong response from deleting group that doesn't exist")
			}
		})

		t.Run("BuiltIn", func(t *testing.T) {
			groups := [][]string{
				[]string{arborist.AnonymousGroup, "Anonymous"},
				[]string{arborist.LoggedInGroup, "LoggedIn"},
			}
			for _, groupInfo := range groups {
				groupName := groupInfo[0]
				testName := groupInfo[1]
				t.Run(testName, func(t *testing.T) {
					t.Run("Exists", func(t *testing.T) {
						w := httptest.NewRecorder()
						req := newRequest("GET", fmt.Sprintf("/group/%s", groupName), nil)
						handler.ServeHTTP(w, req)
						if w.Code != http.StatusOK {
							httpError(t, w, "couldn't read group")
						}
						result := struct {
							Name  string   `json:"name"`
							Users []string `json:"users"`
							_     []string `json:"policies"`
						}{}
						err = json.Unmarshal(w.Body.Bytes(), &result)
						if err != nil {
							httpError(t, w, "couldn't read response from group read")
						}
						msg := fmt.Sprintf("got response body: %s", w.Body.String())
						assert.Equal(t, groupName, result.Name, msg)
						assert.Equal(t, []string{}, result.Users, msg)
					})

					t.Run("CannotDelete", func(t *testing.T) {
						w := httptest.NewRecorder()
						req := newRequest("DELETE", fmt.Sprintf("/group/%s", groupName), nil)
						handler.ServeHTTP(w, req)
						if w.Code != http.StatusBadRequest {
							msg := fmt.Sprintf(
								"expected error from trying to delete built-in group %s",
								groupName,
							)
							httpError(t, w, msg)
						}
					})

					t.Run("CannotAddUser", func(t *testing.T) {
						w := httptest.NewRecorder()
						username := "user-not-getting-added"
						body := []byte(fmt.Sprintf(`{"name": "%s"}`, username))
						req := newRequest("POST", "/user", bytes.NewBuffer(body))
						handler.ServeHTTP(w, req)

						w = httptest.NewRecorder()
						url := fmt.Sprintf("/group/%s/user", groupName)
						body = []byte(fmt.Sprintf(`{"username": "%s"}`, username))
						req = newRequest("POST", url, bytes.NewBuffer(body))
						handler.ServeHTTP(w, req)
						if w.Code != http.StatusBadRequest {
							httpError(t, w, "expected error adding user to built in group")
						}
					})
				})
			}
		})

		tearDown(t)
	})

	t.Run("Auth", func(t *testing.T) {
		tearDown := testSetup(t)

		t.Run("Request", func(t *testing.T) {
			setupTestPolicy(t)
			createUserBytes(t, userBody)
			grantUserPolicy(t, username, policyName)
			w := httptest.NewRecorder()
			token := TestJWT{username: username}
			body := []byte(fmt.Sprintf(
				`{
					"user": {"token": "%s"},
					"request": {
						"resource": "%s",
						"action": {
							"service": "%s",
							"method": "%s"
						}
					}
				}`,
				token.Encode(),
				resourcePath,
				serviceName,
				methodName,
			))
			req := newRequest("POST", "/auth/request", bytes.NewBuffer(body))
			handler.ServeHTTP(w, req)
			if w.Code != http.StatusOK {
				httpError(t, w, "auth request failed")
			}
			// request should succeed, user has authorization
			result := struct {
				Auth bool `json:"auth"`
			}{}
			err = json.Unmarshal(w.Body.Bytes(), &result)
			if err != nil {
				httpError(t, w, "couldn't read response from auth request")
			}
			msg := fmt.Sprintf("got response body: %s", w.Body.String())
			assert.Equal(t, true, result.Auth, msg)

			t.Run("Unauthorized", func(t *testing.T) {
				w = httptest.NewRecorder()
				token = TestJWT{username: username}
				body = []byte(fmt.Sprintf(
					`{
						"user": {"token": "%s"},
						"request": {
							"resource": "%s",
							"action": {
								"service": "%s",
								"method": "%s"
							}
						}
					}`,
					token.Encode(),
					"/wrongresource", // TODO: get errors if these contain slashes
					serviceName,
					methodName,
				))
				req = newRequest("POST", "/auth/request", bytes.NewBuffer(body))
				handler.ServeHTTP(w, req)
				if w.Code != http.StatusOK {
					httpError(t, w, "auth request failed")
				}
				// request should fail
				result = struct {
					Auth bool `json:"auth"`
				}{}
				err = json.Unmarshal(w.Body.Bytes(), &result)
				if err != nil {
					httpError(t, w, "couldn't read response from auth request")
				}
				msg = fmt.Sprintf("got response body: %s", w.Body.String())
				assert.Equal(t, false, result.Auth, msg)
			})

			t.Run("BadRequest", func(t *testing.T) {

				t.Run("NotJSON", func(t *testing.T) {
					w = httptest.NewRecorder()
					token = TestJWT{username: username}
					body = []byte("not real JSON")
					req = newRequest("POST", "/auth/request", bytes.NewBuffer(body))
					handler.ServeHTTP(w, req)
					if w.Code != http.StatusBadRequest {
						httpError(t, w, "expected error")
					}
				})

				t.Run("MissingFields", func(t *testing.T) {
					w = httptest.NewRecorder()
					token = TestJWT{username: username}
					body = []byte(fmt.Sprintf(
						`{
							"user": {"token": "%s"}
						}`,
						token.Encode(),
					))
					req = newRequest("POST", "/auth/request", bytes.NewBuffer(body))
					handler.ServeHTTP(w, req)
					fmt.Println(w.Body.String())
					if w.Code != http.StatusBadRequest {
						httpError(t, w, "expected error from request missing fields")
					}
				})
			})

			createClientBytes(t, clientBody)

			t.Run("ClientForbidden", func(t *testing.T) {
				w = httptest.NewRecorder()
				token = TestJWT{username: username, clientID: clientID}
				body = []byte(fmt.Sprintf(
					`{
						"user": {"token": "%s"},
						"request": {
							"resource": "%s",
							"action": {
								"service": "%s",
								"method": "%s"
							}
						}
					}`,
					token.Encode(),
					resourcePath,
					serviceName,
					methodName,
				))
				req = newRequest("POST", "/auth/request", bytes.NewBuffer(body))
				handler.ServeHTTP(w, req)
				if w.Code != http.StatusOK {
					httpError(t, w, "auth request failed")
				}
				// request should fail
				result = struct {
					Auth bool `json:"auth"`
				}{}
				err = json.Unmarshal(w.Body.Bytes(), &result)
				if err != nil {
					httpError(t, w, "couldn't read response from auth request")
				}
				msg = fmt.Sprintf("got response body: %s", w.Body.String())
				assert.Equal(t, false, result.Auth, msg)
			})

			grantClientPolicy(t, clientID, policyName)

			t.Run("ClientBothOK", func(t *testing.T) {
				w = httptest.NewRecorder()
				token = TestJWT{username: username, clientID: clientID}
				body = []byte(fmt.Sprintf(
					`{
						"user": {"token": "%s"},
						"request": {
							"resource": "%s",
							"action": {
								"service": "%s",
								"method": "%s"
							}
						}
					}`,
					token.Encode(),
					resourcePath,
					serviceName,
					methodName,
				))
				req = newRequest("POST", "/auth/request", bytes.NewBuffer(body))
				handler.ServeHTTP(w, req)
				if w.Code != http.StatusOK {
					httpError(t, w, "auth request failed")
				}
				// request should fail
				result = struct {
					Auth bool `json:"auth"`
				}{}
				err = json.Unmarshal(w.Body.Bytes(), &result)
				if err != nil {
					httpError(t, w, "couldn't read response from auth request")
				}
				msg = fmt.Sprintf("got response body: %s", w.Body.String())
				assert.Equal(t, true, result.Auth, msg)
			})
		})

		deleteEverything()

		t.Run("RequestMultiple", func(t *testing.T) {
			setupTestPolicy(t)
			createUserBytes(t, userBody)
			grantUserPolicy(t, username, policyName)
			w := httptest.NewRecorder()
			token := TestJWT{username: username}
			// TODO (rudyardrichter, 2019-04-22): this works just for testing
			// the `requests` thing but it would be better if it actually was
			// using distinct policies
			body := []byte(fmt.Sprintf(
				`{
					"user": {"token": "%s"},
					"requests": [
						{
							"resource": "%s",
							"action": {
								"service": "%s",
								"method": "%s"
							}
						},
						{
							"resource": "%s",
							"action": {
								"service": "%s",
								"method": "%s"
							}
						}
					]
				}`,
				token.Encode(),
				resourcePath,
				serviceName,
				methodName,
				resourcePath,
				serviceName,
				methodName,
			))
			req := newRequest("POST", "/auth/request", bytes.NewBuffer(body))
			handler.ServeHTTP(w, req)
			if w.Code != http.StatusOK {
				httpError(t, w, "auth request failed")
			}
			// request should succeed, user has authorization
			result := struct {
				Auth bool `json:"auth"`
			}{}
			err = json.Unmarshal(w.Body.Bytes(), &result)
			if err != nil {
				httpError(t, w, "couldn't read response from auth request")
			}
			msg := fmt.Sprintf("got response body: %s", w.Body.String())
			assert.Equal(t, true, result.Auth, msg)

			t.Run("UsingStar", func(t *testing.T) {
				createRoleBytes(
					t,
					[]byte(`{
						"id": "roleUsingStar",
						"permissions": [
							{"id": "serviceStar", "action": {"service": "*", "method": "read"}}
						]
					}`),
				)
				createPolicyBytes(
					t,
					[]byte(fmt.Sprintf(
						`{
							"id": "policyUsingStar",
							"resource_paths": ["%s"],
							"role_ids": ["roleUsingStar"]
						}`,
						resourcePath,
					)),
				)
				grantUserPolicy(t, username, "policyUsingStar")
				w := httptest.NewRecorder()
				token := TestJWT{username: username}
				body := []byte(fmt.Sprintf(
					`{
						"user": {"token": "%s"},
						"request": {
							"resource": "%s",
							"action": {
								"service": "shouldNotMatter",
								"method": "read"
							}
						}
					}`,
					token.Encode(),
					resourcePath,
				))
				req := newRequest("POST", "/auth/request", bytes.NewBuffer(body))
				handler.ServeHTTP(w, req)
				if w.Code != http.StatusOK {
					httpError(t, w, "auth request failed")
				}
				// request should succeed, user has authorization
				result := struct {
					Auth bool `json:"auth"`
				}{}
				err = json.Unmarshal(w.Body.Bytes(), &result)
				if err != nil {
					httpError(t, w, "couldn't read response from auth request")
				}
				msg := fmt.Sprintf("got response body: %s", w.Body.String())
				assert.Equal(t, true, result.Auth, msg)
			})

			t.Run("Unauthorized", func(t *testing.T) {
				w = httptest.NewRecorder()
				token = TestJWT{username: username}
				body = []byte(fmt.Sprintf(
					`{
						"user": {"token": "%s"},
						"requests": [
							{
								"resource": "%s",
								"action": {
									"service": "%s",
									"method": "%s"
								}
							},
							{
								"resource": "%s",
								"action": {
									"service": "%s",
									"method": "%s"
								}
							}
						]
					}`,
					token.Encode(),
					"/wrongresource", // TODO: get errors if these contain dashes
					serviceName,
					methodName,
					resourcePath,
					serviceName,
					methodName,
				))
				req = newRequest("POST", "/auth/request", bytes.NewBuffer(body))
				handler.ServeHTTP(w, req)
				if w.Code != http.StatusOK {
					httpError(t, w, "auth request failed")
				}
				// request should fail
				result = struct {
					Auth bool `json:"auth"`
				}{}
				err = json.Unmarshal(w.Body.Bytes(), &result)
				if err != nil {
					httpError(t, w, "couldn't read response from auth request")
				}
				msg = fmt.Sprintf("got response body: %s", w.Body.String())
				assert.Equal(t, false, result.Auth, msg)
			})
		})

		deleteEverything()

		t.Run("Anonymous", func(t *testing.T) {
			// user with a JWT also gets privileges from the anonymous group
			setupTestPolicy(t)
			createUserBytes(t, userBody)
			grantGroupPolicy(t, arborist.AnonymousGroup, policyName)
			w := httptest.NewRecorder()
			token := TestJWT{username: username}
			body := []byte(fmt.Sprintf(
				`{
					"user": {"token": "%s"},
					"request": {
						"resource": "%s",
						"action": {
							"service": "%s",
							"method": "%s"
						}
					}
				}`,
				token.Encode(),
				resourcePath,
				serviceName,
				methodName,
			))
			req := newRequest("POST", "/auth/request", bytes.NewBuffer(body))
			handler.ServeHTTP(w, req)
			if w.Code != http.StatusOK {
				httpError(t, w, "auth request failed")
			}
			// request should succeed, user has authorization
			result := struct {
				Auth bool `json:"auth"`
			}{}
			err = json.Unmarshal(w.Body.Bytes(), &result)
			if err != nil {
				httpError(t, w, "couldn't read response from auth request")
			}
			msg := fmt.Sprintf("got response body: %s", w.Body.String())
			assert.Equal(t, true, result.Auth, msg)
			// request with no JWT will still work if granted policy through
			// the anonymous group
			w = httptest.NewRecorder()
			body = []byte(fmt.Sprintf(
				`{
					"user": {"token": ""},
					"request": {
						"resource": "%s",
						"action": {
							"service": "%s",
							"method": "%s"
						}
					}
				}`,
				resourcePath,
				serviceName,
				methodName,
			))
			req = newRequest("POST", "/auth/request", bytes.NewBuffer(body))
			handler.ServeHTTP(w, req)
			if w.Code != http.StatusOK {
				httpError(t, w, "auth request failed")
			}
			// request should succeed, user has authorization
			result = struct {
				Auth bool `json:"auth"`
			}{}
			err = json.Unmarshal(w.Body.Bytes(), &result)
			if err != nil {
				httpError(t, w, "couldn't read response from auth request")
			}
			msg = fmt.Sprintf("got response body: %s", w.Body.String())
			assert.Equal(t, true, result.Auth, msg)
		})

		deleteEverything()

		t.Run("LoggedIn", func(t *testing.T) {
			// user with a JWT gets privileges from the logged-in group
			setupTestPolicy(t)
			createUserBytes(t, userBody)
			grantGroupPolicy(t, arborist.LoggedInGroup, policyName)
			w := httptest.NewRecorder()
			token := TestJWT{username: username}
			body := []byte(fmt.Sprintf(
				`{
					"user": {"token": "%s"},
					"request": {
						"resource": "%s",
						"action": {
							"service": "%s",
							"method": "%s"
						}
					}
				}`,
				token.Encode(),
				resourcePath,
				serviceName,
				methodName,
			))
			req := newRequest("POST", "/auth/request", bytes.NewBuffer(body))
			handler.ServeHTTP(w, req)
			if w.Code != http.StatusOK {
				httpError(t, w, "auth request failed")
			}
			// request should succeed, user has authorization
			result := struct {
				Auth bool `json:"auth"`
			}{}
			err = json.Unmarshal(w.Body.Bytes(), &result)
			if err != nil {
				httpError(t, w, "couldn't read response from auth request")
			}
			msg := fmt.Sprintf("got response body: %s", w.Body.String())
			assert.Equal(t, true, result.Auth, msg)
		})

		deleteEverything()

		t.Run("Resources", func(t *testing.T) {
			t.Run("Empty", func(t *testing.T) {
				w := httptest.NewRecorder()
				token := TestJWT{username: username}
				body := []byte(fmt.Sprintf(`{"user": {"token": "%s"}}`, token.Encode()))
				req := newRequest("POST", "/auth/resources", bytes.NewBuffer(body))
				handler.ServeHTTP(w, req)
				if w.Code != http.StatusOK {
					httpError(t, w, "auth resources request failed")
				}
				// in this case, since the user has zero access yet, should be empty
				result := struct {
					Resources []string `json:"resources"`
				}{}
				err = json.Unmarshal(w.Body.Bytes(), &result)
				if err != nil {
					httpError(t, w, "couldn't read response from auth resources")
				}
				msg := fmt.Sprintf("got response body: %s", w.Body.String())
				assert.Equal(t, []string{}, result.Resources, msg)
			})

			t.Run("Granted", func(t *testing.T) {
				createResourceBytes(t, resourceBody)
				createRoleBytes(t, roleBody)
				createPolicyBytes(t, policyBody)
				createUserBytes(t, userBody)
				grantUserPolicy(t, username, policyName)

				w := httptest.NewRecorder()
				token := TestJWT{username: username}
				body := []byte(fmt.Sprintf(`{"user": {"token": "%s"}}`, token.Encode()))
				req := newRequest("POST", "/auth/resources", bytes.NewBuffer(body))
				handler.ServeHTTP(w, req)
				if w.Code != http.StatusOK {
					httpError(t, w, "auth resources request failed")
				}
				// in this case, since the user has zero access yet, should be empty
				result := struct {
					Resources []string `json:"resources"`
				}{}
				err = json.Unmarshal(w.Body.Bytes(), &result)
				if err != nil {
					httpError(t, w, "couldn't read response from auth resources")
				}
				msg := fmt.Sprintf("got response body: %s", w.Body.String())
				assert.Equal(t, []string{resourcePath}, result.Resources, msg)

				t.Run("Policies", func(t *testing.T) {
					w := httptest.NewRecorder()
					body := []byte(fmt.Sprintf(
						`{"user": {"token": "%s", "policies": ["%s"]}}`,
						token.Encode(),
						policyName,
					))
					req := newRequest("POST", "/auth/resources", bytes.NewBuffer(body))
					handler.ServeHTTP(w, req)
					if w.Code != http.StatusOK {
						httpError(t, w, "auth resources request failed")
					}
					// in this case, since the user has zero access yet, should be empty
					result := struct {
						Resources []string `json:"resources"`
					}{}
					err = json.Unmarshal(w.Body.Bytes(), &result)
					if err != nil {
						httpError(t, w, "couldn't read response from auth resources")
					}
					msg := fmt.Sprintf("got response body: %s", w.Body.String())
					assert.Equal(t, []string{resourcePath}, result.Resources, msg)
				})
			})

<<<<<<< HEAD
			t.Run("BadRequest", func(t *testing.T) {
				t.Run("NotJSON", func(t *testing.T) {
					w := httptest.NewRecorder()
					body := []byte("not real JSON")
					req := newRequest("POST", "/auth/resources", bytes.NewBuffer(body))
					handler.ServeHTTP(w, req)
					if w.Code != http.StatusBadRequest {
						httpError(t, w, "expected error")
					}
				})

				/*
					t.Run("MissingFields", func(t *testing.T) {
						w := httptest.NewRecorder()
						body := []byte(`{}`)
						req := newRequest("POST", "/auth/resources", bytes.NewBuffer(body))
						handler.ServeHTTP(w, req)
						fmt.Println(w.Body.String())
						if w.Code != http.StatusBadRequest {
							httpError(t, w, "expected error from request missing fields")
						}
					})
				*/
=======
			policyName := "client_policy"
			clientResourcePath := "/client_resource"
			resourceBody := []byte(fmt.Sprintf(`{"path": "%s"}`, clientResourcePath))
			policyBody := []byte(fmt.Sprintf(
				`{
						"id": "%s",
						"resource_paths": ["%s"],
						"role_ids": ["%s"]
					}`,
				policyName,
				clientResourcePath,
				roleName,
			))
			createClientBytes(t, clientBody)
			createResourceBytes(t, resourceBody)
			createPolicyBytes(t, policyBody)
			grantClientPolicy(t, clientID, policyName)

			t.Run("Client", func(t *testing.T) {
				w := httptest.NewRecorder()
				token := TestJWT{clientID: clientID}
				body := []byte(fmt.Sprintf(`{"user": {"token": "%s"}}`, token.Encode()))
				req := newRequest("POST", "/auth/resources", bytes.NewBuffer(body))
				handler.ServeHTTP(w, req)
				if w.Code != http.StatusOK {
					httpError(t, w, "auth resources request failed")
				}
				// in this case, since the user has zero access yet, should be empty
				result := struct {
					Resources []string `json:"resources"`
				}{}
				err = json.Unmarshal(w.Body.Bytes(), &result)
				if err != nil {
					httpError(t, w, "couldn't read response from auth resources")
				}
				msg := fmt.Sprintf("got response body: %s", w.Body.String())
				assert.Equal(t, []string{clientResourcePath}, result.Resources, msg)
			})

			t.Run("Both", func(t *testing.T) {
				w := httptest.NewRecorder()
				token := TestJWT{username: username, clientID: clientID}
				body := []byte(fmt.Sprintf(`{"user": {"token": "%s"}}`, token.Encode()))
				req := newRequest("POST", "/auth/resources", bytes.NewBuffer(body))
				handler.ServeHTTP(w, req)
				if w.Code != http.StatusOK {
					httpError(t, w, "auth resources request failed")
				}
				// in this case, since the user has zero access yet, should be empty
				result := struct {
					Resources []string `json:"resources"`
				}{}
				err = json.Unmarshal(w.Body.Bytes(), &result)
				if err != nil {
					httpError(t, w, "couldn't read response from auth resources")
				}
				msg := fmt.Sprintf("got response body: %s", w.Body.String())
				assert.Contains(t, result.Resources, clientResourcePath, msg)
				assert.Contains(t, result.Resources, resourcePath, msg)
>>>>>>> b1021c80
			})
		})

		deleteEverything()

		t.Run("Proxy", func(t *testing.T) {
			createResourceBytes(t, resourceBody)
			createRoleBytes(t, roleBody)
			createPolicyBytes(t, policyBody)
			createUserBytes(t, userBody)
			grantUserPolicy(t, username, policyName)
			token := TestJWT{username: username}

			t.Run("Authorized", func(t *testing.T) {
				w := httptest.NewRecorder()
				authUrl := fmt.Sprintf(
					"/auth/proxy?resource=%s&service=%s&method=%s",
					url.QueryEscape(resourcePath),
					url.QueryEscape(serviceName),
					url.QueryEscape(methodName),
				)
				req := newRequest("GET", authUrl, nil)
				req.Header.Add("Authorization", fmt.Sprintf("Bearer %s", token.Encode()))
				handler.ServeHTTP(w, req)
				if w.Code != http.StatusOK {
					httpError(t, w, "auth proxy request failed")
				}
			})

			t.Run("BadRequest", func(t *testing.T) {
				w := httptest.NewRecorder()
				authUrl := fmt.Sprintf(
					"/auth/proxy?resource=%s&service=%s&method=%s",
					url.QueryEscape("not-even-a-resource-path"),
					url.QueryEscape(serviceName),
					url.QueryEscape(methodName),
				)
				req := newRequest("GET", authUrl, nil)
				req.Header.Add("Authorization", fmt.Sprintf("Bearer %s", token.Encode()))
				handler.ServeHTTP(w, req)
				if w.Code != http.StatusBadRequest {
					httpError(t, w, "auth proxy request succeeded when it should not have")
				}
			})

			t.Run("Unauthorized", func(t *testing.T) {
				t.Run("BadHeader", func(t *testing.T) {
					w := httptest.NewRecorder()
					authUrl := fmt.Sprintf(
						"/auth/proxy?resource=%s&service=%s&method=%s",
						url.QueryEscape(resourcePath),
						url.QueryEscape(serviceName),
						url.QueryEscape(methodName),
					)
					req := newRequest("GET", authUrl, nil)
					req.Header.Add("Authorization", "Bearer garbage")
					handler.ServeHTTP(w, req)
					if w.Code != http.StatusUnauthorized {
						httpError(t, w, "auth proxy request succeeded when it should not have")
					}
				})

				t.Run("TokenExpired", func(t *testing.T) {
					token := TestJWT{username: username, exp: 1}
					w := httptest.NewRecorder()
					authUrl := fmt.Sprintf(
						"/auth/proxy?resource=%s&service=%s&method=%s",
						url.QueryEscape(resourcePath),
						url.QueryEscape(serviceName),
						url.QueryEscape(methodName),
					)
					req := newRequest("GET", authUrl, nil)
					req.Header.Add("Authorization", fmt.Sprintf("Bearer %s", token.Encode()))
					handler.ServeHTTP(w, req)
					if w.Code != http.StatusUnauthorized {
						httpError(t, w, "auth proxy request succeeded when it should not have")
					}
				})

				t.Run("ResourceNotExist", func(t *testing.T) {
					w := httptest.NewRecorder()
					authUrl := fmt.Sprintf(
						"/auth/proxy?resource=%s&service=%s&method=%s",
						url.QueryEscape("/not/authorized"),
						url.QueryEscape(serviceName),
						url.QueryEscape(methodName),
					)
					req := newRequest("GET", authUrl, nil)
					req.Header.Add("Authorization", fmt.Sprintf("Bearer %s", token.Encode()))
					handler.ServeHTTP(w, req)
					if w.Code != http.StatusForbidden {
						httpError(t, w, "auth proxy request succeeded when it should not have")
					}
				})

				t.Run("WrongMethod", func(t *testing.T) {
					w := httptest.NewRecorder()
					authUrl := fmt.Sprintf(
						"/auth/proxy?resource=%s&service=%s&method=%s",
						url.QueryEscape(resourcePath),
						url.QueryEscape(serviceName),
						url.QueryEscape("bogus_method"),
					)
					req := newRequest("GET", authUrl, nil)
					req.Header.Add("Authorization", fmt.Sprintf("Bearer %s", token.Encode()))
					handler.ServeHTTP(w, req)
					if w.Code != http.StatusForbidden {
						httpError(t, w, "auth proxy request succeeded when it should not have")
					}
				})

				t.Run("WrongService", func(t *testing.T) {
					w := httptest.NewRecorder()
					authUrl := fmt.Sprintf(
						"/auth/proxy?resource=%s&service=%s&method=%s",
						url.QueryEscape(resourcePath),
						url.QueryEscape("bogus_service"),
						url.QueryEscape(methodName),
					)
					req := newRequest("GET", authUrl, nil)
					req.Header.Add("Authorization", fmt.Sprintf("Bearer %s", token.Encode()))
					handler.ServeHTTP(w, req)
					if w.Code != http.StatusForbidden {
						httpError(t, w, "auth proxy request succeeded when it should not have")
					}
				})
			})

			t.Run("MissingAuthHeader", func(t *testing.T) {
				w := httptest.NewRecorder()
				// request is good
				authUrl := fmt.Sprintf(
					"/auth/proxy?resource=%s&service=%s&method=%s",
					url.QueryEscape(resourcePath),
					url.QueryEscape(serviceName),
					url.QueryEscape(methodName),
				)
				req := newRequest("GET", authUrl, nil)
				// but no header added to the request!
				handler.ServeHTTP(w, req)
				if w.Code != http.StatusUnauthorized {
					httpError(t, w, "auth proxy request without auth header didn't fail as expected")
				}
			})

			t.Run("MissingMethod", func(t *testing.T) {
				w := httptest.NewRecorder()
				// omit method
				authUrl := fmt.Sprintf(
					"/auth/proxy?resource=%s&service=%s",
					url.QueryEscape(resourcePath),
					url.QueryEscape(serviceName),
				)
				req := newRequest("GET", authUrl, nil)
				req.Header.Add("Authorization", fmt.Sprintf("Bearer %s", token.Encode()))
				handler.ServeHTTP(w, req)
				if w.Code != http.StatusBadRequest {
					httpError(t, w, "auth proxy request did not error as expected")
				}
			})

			t.Run("MissingService", func(t *testing.T) {
				w := httptest.NewRecorder()
				// omit service
				authUrl := fmt.Sprintf(
					"/auth/proxy?resource=%s&method=%s",
					url.QueryEscape(resourcePath),
					url.QueryEscape(methodName),
				)
				req := newRequest("GET", authUrl, nil)
				req.Header.Add("Authorization", fmt.Sprintf("Bearer %s", token.Encode()))
				handler.ServeHTTP(w, req)
				if w.Code != http.StatusBadRequest {
					httpError(t, w, "auth proxy request did not error as expected")
				}
			})

			t.Run("MissingResource", func(t *testing.T) {
				w := httptest.NewRecorder()
				// omit resource
				authUrl := fmt.Sprintf(
					"/auth/proxy?&method=%sservice=%s",
					url.QueryEscape(methodName),
					url.QueryEscape(serviceName),
				)
				req := newRequest("GET", authUrl, nil)
				req.Header.Add("Authorization", fmt.Sprintf("Bearer %s", token.Encode()))
				handler.ServeHTTP(w, req)
				if w.Code != http.StatusBadRequest {
					httpError(t, w, "auth proxy request did not error as expected")
				}
			})

			t.Run("Client", func(t *testing.T) {
				createClientBytes(t, clientBody)

				t.Run("Forbidden", func(t *testing.T) {
					w := httptest.NewRecorder()
					authUrl := fmt.Sprintf(
						"/auth/proxy?resource=%s&service=%s&method=%s",
						url.QueryEscape(resourcePath),
						url.QueryEscape(serviceName),
						url.QueryEscape(methodName),
					)
					req := newRequest("GET", authUrl, nil)
					token := TestJWT{username: username, clientID: clientID}
					req.Header.Add("Authorization", fmt.Sprintf("Bearer %s", token.Encode()))
					handler.ServeHTTP(w, req)
					if w.Code != http.StatusForbidden {
						httpError(t, w, "auth proxy request succeeded when it should not have")
					}
				})

				grantClientPolicy(t, clientID, policyName)

				t.Run("Granted", func(t *testing.T) {
					w := httptest.NewRecorder()
					authUrl := fmt.Sprintf(
						"/auth/proxy?resource=%s&service=%s&method=%s",
						url.QueryEscape(resourcePath),
						url.QueryEscape(serviceName),
						url.QueryEscape(methodName),
					)
					req := newRequest("GET", authUrl, nil)
					token := TestJWT{username: username, clientID: clientID}
					req.Header.Add("Authorization", fmt.Sprintf("Bearer %s", token.Encode()))
					handler.ServeHTTP(w, req)
					if w.Code != http.StatusOK {
						httpError(t, w, "auth proxy request failed")
					}
				})
			})
		})

		tearDown(t)
	})

	deleteEverything()
}<|MERGE_RESOLUTION|>--- conflicted
+++ resolved
@@ -1963,7 +1963,6 @@
 					))
 					req = newRequest("POST", "/auth/request", bytes.NewBuffer(body))
 					handler.ServeHTTP(w, req)
-					fmt.Println(w.Body.String())
 					if w.Code != http.StatusBadRequest {
 						httpError(t, w, "expected error from request missing fields")
 					}
@@ -2398,7 +2397,6 @@
 				})
 			})
 
-<<<<<<< HEAD
 			t.Run("BadRequest", func(t *testing.T) {
 				t.Run("NotJSON", func(t *testing.T) {
 					w := httptest.NewRecorder()
@@ -2422,7 +2420,8 @@
 						}
 					})
 				*/
-=======
+			})
+
 			policyName := "client_policy"
 			clientResourcePath := "/client_resource"
 			resourceBody := []byte(fmt.Sprintf(`{"path": "%s"}`, clientResourcePath))
@@ -2482,7 +2481,6 @@
 				msg := fmt.Sprintf("got response body: %s", w.Body.String())
 				assert.Contains(t, result.Resources, clientResourcePath, msg)
 				assert.Contains(t, result.Resources, resourcePath, msg)
->>>>>>> b1021c80
 			})
 		})
 
