--- conflicted
+++ resolved
@@ -441,17 +441,6 @@
 //
 // See the FIXME inside. Be careful how this is called, until the implementation is updated.
 func authorizedResources(db *sqlx.DB, request *AuthRequest) ([]ResourceFromQuery, *ErrorResponse) {
-<<<<<<< HEAD
-	// user, err := userWithName(db, request.Username)
-	// if err != nil {
-	// 	return nil, newErrorResponse("resources query failed; couldn't find user", 500, &err)
-	// }
-	// if user == nil {
-	// 	msg := fmt.Sprintf("user does not exist: `%s`", request.Username)
-	// 	return nil, newErrorResponse(msg, 404, nil)
-	// }
-=======
->>>>>>> c352e372
 	// if policies are specified in the request, we can use those (simplest query).
 	if request.Policies != nil && len(request.Policies) > 0 {
 		values := ""
@@ -528,24 +517,15 @@
 				JOIN usr ON usr.id = usr_grp.usr_id
 				WHERE usr.name = $1
 				UNION
-<<<<<<< HEAD
-				SELECT grp_policy.policy_id FROM grp
-				INNER JOIN grp_policy ON grp_policy.grp_id = grp.id
-				WHERE grp.name = 'anonymous' OR grp.name = 'logged-in'
-=======
 				SELECT grp_policy.policy_id
 				FROM grp
 				JOIN grp_policy ON grp_policy.grp_id = grp.id
 				WHERE grp.name IN ($2, $3)
->>>>>>> c352e372
 			) policies
 			INNER JOIN policy_resource ON policy_resource.policy_id = policies.policy_id
 			INNER JOIN resource AS roots ON roots.id = policy_resource.resource_id
 			LEFT JOIN resource ON resource.path <@ roots.path
 		`
-<<<<<<< HEAD
-		err := db.Select(&resources, stmt, request.Username)
-=======
 		err := db.Select(
 			&resources,
 			stmt,
@@ -553,7 +533,6 @@
 			AnonymousGroup,   // $2
 			LoggedInGroup,    // $3
 		)
->>>>>>> c352e372
 		if err != nil {
 			errResponse := newErrorResponse(
 				"resources query (using username) failed",
@@ -678,20 +657,6 @@
 // throw an error, but will return only the auth mapping of the `anonymous`
 // and `logged-in` groups.
 func authMapping(db *sqlx.DB, username string) (AuthMapping, *ErrorResponse) {
-<<<<<<< HEAD
-	// userFromQuery, err := userWithName(db, username)
-	// if err != nil {
-	// 	errResponse := newErrorResponse("couldn't look up user; check format on username", 400, &err)
-	// 	errResponse.log.Error(err.Error())
-	// 	return nil, errResponse
-	// }
-	// if userFromQuery == nil {
-	// 	msg := fmt.Sprintf("user does not exist: `%s`", username)
-	// 	errResponse := newErrorResponse(msg, 400, &err)
-	// 	return nil, errResponse
-	// }
-=======
->>>>>>> c352e372
 	mappingQuery := []AuthMappingQuery{}
 	stmt := `
 		SELECT DISTINCT resource.path, permission.service, permission.method
@@ -754,9 +719,6 @@
 		INNER JOIN permission ON permission.role_id = policy_role.role_id
 		INNER JOIN resource ON resource.path <@ roots.path
 	`
-<<<<<<< HEAD
-	err := db.Select(&mappingQuery, stmt, username)
-=======
 	// sqlx.In allows safely binding variable numbers of arguments as bindvars.
 	// See https://jmoiron.github.io/sqlx/#inQueries,
 	query, args, err := sqlx.In(stmt, groups)
@@ -768,7 +730,6 @@
 	// db.Rebind converts the '?' bindvar syntax required by sqlx.In to postgres $1 bindvar syntax
 	query = db.Rebind(query)
 	err = db.Select(&mappingQuery, query, args...)
->>>>>>> c352e372
 	if err != nil {
 		errResponse := newErrorResponse("mapping query failed", 500, &err)
 		errResponse.log.Error(err.Error())
