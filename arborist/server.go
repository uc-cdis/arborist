--- conflicted
+++ resolved
@@ -348,11 +348,7 @@
 	if clientID != "" {
 		mappings, errResponse = authMappingForClient(server.db, clientID)
 	} else {
-<<<<<<< HEAD
-		mappings, errResponse = authMappingForUser(server.db, requestBody.Username)
-=======
-		mappings, errResponse = authMapping(server.db, username)
->>>>>>> 8abe132c
+		mappings, errResponse = authMappingForUser(server.db, username)
 	}
 	if errResponse != nil {
 		errResponse.log.write(server.logger)
